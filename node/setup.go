package node

import (
	"bytes"
	"errors"
	"fmt"
	"strings"
	"time"

	dbm "github.com/tendermint/tm-db"

	abciclient "github.com/tendermint/tendermint/abci/client"
	"github.com/tendermint/tendermint/config"
	"github.com/tendermint/tendermint/crypto"
	"github.com/tendermint/tendermint/internal/blocksync"
	"github.com/tendermint/tendermint/internal/consensus"
	"github.com/tendermint/tendermint/internal/evidence"
	"github.com/tendermint/tendermint/internal/mempool"
	mempoolv0 "github.com/tendermint/tendermint/internal/mempool/v0"
	mempoolv1 "github.com/tendermint/tendermint/internal/mempool/v1"
	"github.com/tendermint/tendermint/internal/p2p"
	"github.com/tendermint/tendermint/internal/p2p/conn"
	"github.com/tendermint/tendermint/internal/p2p/pex"
	"github.com/tendermint/tendermint/internal/proxy"
	sm "github.com/tendermint/tendermint/internal/state"
	"github.com/tendermint/tendermint/internal/state/indexer"
	"github.com/tendermint/tendermint/internal/state/indexer/sink"
	"github.com/tendermint/tendermint/internal/statesync"
	"github.com/tendermint/tendermint/internal/store"
	"github.com/tendermint/tendermint/libs/log"
	"github.com/tendermint/tendermint/libs/service"
	tmstrings "github.com/tendermint/tendermint/libs/strings"
	"github.com/tendermint/tendermint/types"
	"github.com/tendermint/tendermint/version"

	_ "net/http/pprof" // nolint: gosec // securely exposed on separate, optional port
)

type closer func() error

func makeCloser(cs []closer) closer {
	return func() error {
		errs := make([]string, 0, len(cs))
		for _, cl := range cs {
			if err := cl(); err != nil {
				errs = append(errs, err.Error())
			}
		}
		if len(errs) >= 0 {
			return errors.New(strings.Join(errs, "; "))
		}
		return nil
	}
}

func combineCloseError(err error, cl closer) error {
	if err == nil {
		return cl()
	}

	clerr := cl()
	if clerr == nil {
		return err
	}

	return fmt.Errorf("error=%q closerError=%q", err.Error(), clerr.Error())
}

func initDBs(
	cfg *config.Config,
	dbProvider config.DBProvider,
) (*store.BlockStore, dbm.DB, closer, error) {

	blockStoreDB, err := dbProvider(&config.DBContext{ID: "blockstore", Config: cfg})
	if err != nil {
		return nil, nil, func() error { return nil }, err
	}
	closers := []closer{}
	blockStore := store.NewBlockStore(blockStoreDB)
	closers = append(closers, blockStoreDB.Close)

	stateDB, err := dbProvider(&config.DBContext{ID: "state", Config: cfg})
	if err != nil {
		return nil, nil, makeCloser(closers), err
	}

	closers = append(closers, stateDB.Close)

	return blockStore, stateDB, makeCloser(closers), nil
}

// nolint:lll
func createAndStartProxyAppConns(clientCreator abciclient.Creator, logger log.Logger, metrics *proxy.Metrics) (proxy.AppConns, error) {
	proxyApp := proxy.NewAppConns(clientCreator, metrics)
	proxyApp.SetLogger(logger.With("module", "proxy"))
	if err := proxyApp.Start(); err != nil {
		return nil, fmt.Errorf("error starting proxy app connections: %v", err)
	}
	return proxyApp, nil
}

func createAndStartEventBus(logger log.Logger) (*types.EventBus, error) {
	eventBus := types.NewEventBus()
	eventBus.SetLogger(logger.With("module", "events"))
	if err := eventBus.Start(); err != nil {
		return nil, err
	}
	return eventBus, nil
}

func createAndStartIndexerService(
	cfg *config.Config,
	dbProvider config.DBProvider,
	eventBus *types.EventBus,
	logger log.Logger,
	chainID string,
) (*indexer.Service, []indexer.EventSink, error) {
	eventSinks, err := sink.EventSinksFromConfig(cfg, dbProvider, chainID)
	if err != nil {
		return nil, nil, err
	}

	indexerService := indexer.NewIndexerService(eventSinks, eventBus)
	indexerService.SetLogger(logger.With("module", "txindex"))

	if err := indexerService.Start(); err != nil {
		return nil, nil, err
	}

	return indexerService, eventSinks, nil
}

<<<<<<< HEAD
func logNodeStartupInfo(state sm.State, pubKey crypto.PubKey, logger log.Logger, mode string) {
=======
func doHandshake(
	stateStore sm.Store,
	state sm.State,
	blockStore sm.BlockStore,
	genDoc *types.GenesisDoc,
	eventBus types.BlockEventPublisher,
	proxyApp proxy.AppConns,
	consensusLogger log.Logger) error {

	handshaker := consensus.NewHandshaker(stateStore, state, blockStore, genDoc)
	handshaker.SetLogger(consensusLogger)
	handshaker.SetEventBus(eventBus)
	if err := handshaker.Handshake(proxyApp); err != nil {
		return fmt.Errorf("error during handshake: %v", err)
	}
	return nil
}

func logNodeStartupInfo(state sm.State, pubKey crypto.PubKey, logger, consensusLogger log.Logger, mode string) {
>>>>>>> ca8f0041
	// Log the version info.
	logger.Info("Version info",
		"tmVersion", version.TMVersion,
		"block", version.BlockProtocol,
		"p2p", version.P2PProtocol,
		"mode", mode,
	)

	// If the state and software differ in block version, at least log it.
	if state.Version.Consensus.Block != version.BlockProtocol {
		logger.Info("Software and state have different block protocols",
			"software", version.BlockProtocol,
			"state", state.Version.Consensus.Block,
		)
	}
	switch {
<<<<<<< HEAD
	case mode == cfg.ModeFull:
		logger.Info("This node is a fullnode")
	case mode == cfg.ModeValidator:
=======
	case mode == config.ModeFull:
		consensusLogger.Info("This node is a fullnode")
	case mode == config.ModeValidator:
>>>>>>> ca8f0041
		addr := pubKey.Address()
		// Log whether this node is a validator or an observer
		if state.Validators.HasAddress(addr) {
			logger.Info("This node is a validator", "addr", addr, "pubKey", pubKey.Bytes())
		} else {
			logger.Info("This node is a validator (NOT in the active validator set)",
				"addr", addr, "pubKey", pubKey.Bytes())
		}
	}
}

func onlyValidatorIsUs(state sm.State, pubKey crypto.PubKey) bool {
	if state.Validators.Size() > 1 {
		return false
	}
	addr, _ := state.Validators.GetByIndex(0)
	return pubKey != nil && bytes.Equal(pubKey.Address(), addr)
}

func createMempoolReactor(
	cfg *config.Config,
	proxyApp proxy.AppConns,
	state sm.State,
	memplMetrics *mempool.Metrics,
	peerManager *p2p.PeerManager,
	router *p2p.Router,
	logger log.Logger,
) (service.Service, mempool.Mempool, error) {

	logger = logger.With("module", "mempool", "version", cfg.Mempool.Version)
	peerUpdates := peerManager.Subscribe()

	switch cfg.Mempool.Version {
	case config.MempoolV0:
		ch, err := router.OpenChannel(mempoolv0.GetChannelDescriptor(cfg.Mempool))
		if err != nil {
			return nil, nil, err
		}

		mp := mempoolv0.NewCListMempool(
			cfg.Mempool,
			proxyApp.Mempool(),
			state.LastBlockHeight,
			mempoolv0.WithMetrics(memplMetrics),
			mempoolv0.WithPreCheck(sm.TxPreCheck(state)),
			mempoolv0.WithPostCheck(sm.TxPostCheck(state)),
		)

		mp.SetLogger(logger)

		reactor := mempoolv0.NewReactor(
			logger,
			cfg.Mempool,
			peerManager,
			mp,
			ch,
			peerUpdates,
		)

		if cfg.Consensus.WaitForTxs() {
			mp.EnableTxsAvailable()
		}

		return reactor, mp, nil

	case config.MempoolV1:
		ch, err := router.OpenChannel(mempoolv1.GetChannelDescriptor(cfg.Mempool))
		if err != nil {
			return nil, nil, err
		}

		mp := mempoolv1.NewTxMempool(
			logger,
			cfg.Mempool,
			proxyApp.Mempool(),
			state.LastBlockHeight,
			mempoolv1.WithMetrics(memplMetrics),
			mempoolv1.WithPreCheck(sm.TxPreCheck(state)),
			mempoolv1.WithPostCheck(sm.TxPostCheck(state)),
		)

		reactor := mempoolv1.NewReactor(
			logger,
			cfg.Mempool,
			peerManager,
			mp,
			ch,
			peerUpdates,
		)

		if cfg.Consensus.WaitForTxs() {
			mp.EnableTxsAvailable()
		}

		return reactor, mp, nil

	default:
		return nil, nil, fmt.Errorf("unknown mempool version: %s", cfg.Mempool.Version)
	}
}

func createEvidenceReactor(
	cfg *config.Config,
	dbProvider config.DBProvider,
	stateDB dbm.DB,
	blockStore *store.BlockStore,
	peerManager *p2p.PeerManager,
	router *p2p.Router,
	logger log.Logger,
) (*evidence.Reactor, *evidence.Pool, error) {
	evidenceDB, err := dbProvider(&config.DBContext{ID: "evidence", Config: cfg})
	if err != nil {
		return nil, nil, err
	}

	logger = logger.With("module", "evidence")

	evidencePool, err := evidence.NewPool(logger, evidenceDB, sm.NewStore(stateDB), blockStore)
	if err != nil {
		return nil, nil, fmt.Errorf("creating evidence pool: %w", err)
	}

	ch, err := router.OpenChannel(evidence.GetChannelDescriptor())
	if err != nil {
		return nil, nil, fmt.Errorf("creating evidence channel: %w", err)
	}

	evidenceReactor := evidence.NewReactor(
		logger,
		ch,
		peerManager.Subscribe(),
		evidencePool,
	)

	return evidenceReactor, evidencePool, nil
}

func createBlockchainReactor(
	logger log.Logger,
	state sm.State,
	blockExec *sm.BlockExecutor,
	blockStore *store.BlockStore,
	csReactor *consensus.Reactor,
	peerManager *p2p.PeerManager,
	router *p2p.Router,
	blockSync bool,
	metrics *consensus.Metrics,
) (service.Service, error) {

	logger = logger.With("module", "blockchain")

	ch, err := router.OpenChannel(blocksync.GetChannelDescriptor())
	if err != nil {
		return nil, err
	}

	peerUpdates := peerManager.Subscribe()

	reactor, err := blocksync.NewReactor(
		logger, state.Copy(), blockExec, blockStore, csReactor,
		ch, peerUpdates, blockSync,
		metrics,
	)
	if err != nil {
		return nil, err
	}

	return reactor, nil
}

func createConsensusReactor(
	cfg *config.Config,
	state sm.State,
	blockExec *sm.BlockExecutor,
	blockStore sm.BlockStore,
	mp mempool.Mempool,
	evidencePool *evidence.Pool,
	privValidator types.PrivValidator,
	csMetrics *consensus.Metrics,
	waitSync bool,
	eventBus *types.EventBus,
	peerManager *p2p.PeerManager,
	router *p2p.Router,
	logger log.Logger,
) (*consensus.Reactor, *consensus.State, error) {

	consensusState := consensus.NewState(
		cfg.Consensus,
		state.Copy(),
		blockExec,
		blockStore,
		mp,
		evidencePool,
		consensus.StateMetrics(csMetrics),
	)
	consensusState.SetLogger(logger)
	if privValidator != nil && cfg.Mode == config.ModeValidator {
		consensusState.SetPrivValidator(privValidator)
	}

	csChDesc := consensus.GetChannelDescriptors()
	channels := make(map[p2p.ChannelID]*p2p.Channel, len(csChDesc))
	for idx := range csChDesc {
		chd := csChDesc[idx]
		ch, err := router.OpenChannel(chd)
		if err != nil {
			return nil, nil, err
		}

		channels[ch.ID] = ch
	}

	peerUpdates := peerManager.Subscribe()

	reactor := consensus.NewReactor(
		logger,
		consensusState,
		channels[consensus.StateChannel],
		channels[consensus.DataChannel],
		channels[consensus.VoteChannel],
		channels[consensus.VoteSetBitsChannel],
		peerUpdates,
		waitSync,
		consensus.ReactorMetrics(csMetrics),
	)

	// Services which will be publishing and/or subscribing for messages (events)
	// consensusReactor will set it on consensusState and blockExecutor.
	reactor.SetEventBus(eventBus)

	return reactor, consensusState, nil
}

func createTransport(logger log.Logger, cfg *config.Config) *p2p.MConnTransport {
	return p2p.NewMConnTransport(
		logger, conn.DefaultMConnConfig(), []*p2p.ChannelDescriptor{},
		p2p.MConnTransportOptions{
			MaxAcceptedConnections: uint32(cfg.P2P.MaxConnections),
		},
	)
}

func createPeerManager(
	cfg *config.Config,
	dbProvider config.DBProvider,
	nodeID types.NodeID,
) (*p2p.PeerManager, closer, error) {

	var maxConns uint16

	switch {
	case cfg.P2P.MaxConnections > 0:
		maxConns = cfg.P2P.MaxConnections
	default:
		maxConns = 64
	}

	privatePeerIDs := make(map[types.NodeID]struct{})
	for _, id := range tmstrings.SplitAndTrimEmpty(cfg.P2P.PrivatePeerIDs, ",", " ") {
		privatePeerIDs[types.NodeID(id)] = struct{}{}
	}

	options := p2p.PeerManagerOptions{
		MaxConnected:           maxConns,
		MaxConnectedUpgrade:    4,
		MaxPeers:               1000,
		MinRetryTime:           100 * time.Millisecond,
		MaxRetryTime:           8 * time.Hour,
		MaxRetryTimePersistent: 5 * time.Minute,
		RetryTimeJitter:        3 * time.Second,
		PrivatePeers:           privatePeerIDs,
	}

	peers := []p2p.NodeAddress{}
	for _, p := range tmstrings.SplitAndTrimEmpty(cfg.P2P.PersistentPeers, ",", " ") {
		address, err := p2p.ParseNodeAddress(p)
		if err != nil {
			return nil, func() error { return nil }, fmt.Errorf("invalid peer address %q: %w", p, err)
		}

		peers = append(peers, address)
		options.PersistentPeers = append(options.PersistentPeers, address.NodeID)
	}

	for _, p := range tmstrings.SplitAndTrimEmpty(cfg.P2P.BootstrapPeers, ",", " ") {
		address, err := p2p.ParseNodeAddress(p)
		if err != nil {
			return nil, func() error { return nil }, fmt.Errorf("invalid peer address %q: %w", p, err)
		}
		peers = append(peers, address)
	}

	peerDB, err := dbProvider(&config.DBContext{ID: "peerstore", Config: cfg})
	if err != nil {
		return nil, func() error { return nil }, err
	}

	peerManager, err := p2p.NewPeerManager(nodeID, peerDB, options)
	if err != nil {
		return nil, peerDB.Close, fmt.Errorf("failed to create peer manager: %w", err)
	}

	for _, peer := range peers {
		if _, err := peerManager.Add(peer); err != nil {
			return nil, peerDB.Close, fmt.Errorf("failed to add peer %q: %w", peer, err)
		}
	}

	return peerManager, peerDB.Close, nil
}

func createRouter(
	p2pLogger log.Logger,
	p2pMetrics *p2p.Metrics,
	nodeInfo types.NodeInfo,
	privKey crypto.PrivKey,
	peerManager *p2p.PeerManager,
	transport p2p.Transport,
	options p2p.RouterOptions,
) (*p2p.Router, error) {

	return p2p.NewRouter(
		p2pLogger,
		p2pMetrics,
		nodeInfo,
		privKey,
		peerManager,
		[]p2p.Transport{transport},
		options,
	)
}

func createPEXReactor(
	logger log.Logger,
	peerManager *p2p.PeerManager,
	router *p2p.Router,
) (service.Service, error) {

	channel, err := router.OpenChannel(pex.ChannelDescriptor())
	if err != nil {
		return nil, err
	}

	peerUpdates := peerManager.Subscribe()
	return pex.NewReactor(logger, peerManager, channel, peerUpdates), nil
}

func makeNodeInfo(
	cfg *config.Config,
	nodeKey types.NodeKey,
	eventSinks []indexer.EventSink,
	genDoc *types.GenesisDoc,
	state sm.State,
) (types.NodeInfo, error) {
	txIndexerStatus := "off"

	if indexer.IndexingEnabled(eventSinks) {
		txIndexerStatus = "on"
	}

	bcChannel := byte(blocksync.BlockSyncChannel)

	nodeInfo := types.NodeInfo{
		ProtocolVersion: types.ProtocolVersion{
			P2P:   version.P2PProtocol, // global
			Block: state.Version.Consensus.Block,
			App:   state.Version.Consensus.App,
		},
		NodeID:  nodeKey.ID,
		Network: genDoc.ChainID,
		Version: version.TMVersion,
		Channels: []byte{
			bcChannel,
			byte(consensus.StateChannel),
			byte(consensus.DataChannel),
			byte(consensus.VoteChannel),
			byte(consensus.VoteSetBitsChannel),
			byte(mempool.MempoolChannel),
			byte(evidence.EvidenceChannel),
			byte(statesync.SnapshotChannel),
			byte(statesync.ChunkChannel),
			byte(statesync.LightBlockChannel),
			byte(statesync.ParamsChannel),
		},
		Moniker: cfg.Moniker,
		Other: types.NodeInfoOther{
			TxIndex:    txIndexerStatus,
			RPCAddress: cfg.RPC.ListenAddress,
		},
	}

	if cfg.P2P.PexReactor {
		nodeInfo.Channels = append(nodeInfo.Channels, pex.PexChannel)
	}

	lAddr := cfg.P2P.ExternalAddress

	if lAddr == "" {
		lAddr = cfg.P2P.ListenAddress
	}

	nodeInfo.ListenAddr = lAddr

	err := nodeInfo.Validate()
	return nodeInfo, err
}

func makeSeedNodeInfo(
	cfg *config.Config,
	nodeKey types.NodeKey,
	genDoc *types.GenesisDoc,
	state sm.State,
) (types.NodeInfo, error) {
	nodeInfo := types.NodeInfo{
		ProtocolVersion: types.ProtocolVersion{
			P2P:   version.P2PProtocol, // global
			Block: state.Version.Consensus.Block,
			App:   state.Version.Consensus.App,
		},
		NodeID:   nodeKey.ID,
		Network:  genDoc.ChainID,
		Version:  version.TMVersion,
		Channels: []byte{},
		Moniker:  cfg.Moniker,
		Other: types.NodeInfoOther{
			TxIndex:    "off",
			RPCAddress: cfg.RPC.ListenAddress,
		},
	}

	if cfg.P2P.PexReactor {
		nodeInfo.Channels = append(nodeInfo.Channels, pex.PexChannel)
	}

	lAddr := cfg.P2P.ExternalAddress

	if lAddr == "" {
		lAddr = cfg.P2P.ListenAddress
	}

	nodeInfo.ListenAddr = lAddr

	err := nodeInfo.Validate()
	return nodeInfo, err
}<|MERGE_RESOLUTION|>--- conflicted
+++ resolved
@@ -130,29 +130,7 @@
 	return indexerService, eventSinks, nil
 }
 
-<<<<<<< HEAD
 func logNodeStartupInfo(state sm.State, pubKey crypto.PubKey, logger log.Logger, mode string) {
-=======
-func doHandshake(
-	stateStore sm.Store,
-	state sm.State,
-	blockStore sm.BlockStore,
-	genDoc *types.GenesisDoc,
-	eventBus types.BlockEventPublisher,
-	proxyApp proxy.AppConns,
-	consensusLogger log.Logger) error {
-
-	handshaker := consensus.NewHandshaker(stateStore, state, blockStore, genDoc)
-	handshaker.SetLogger(consensusLogger)
-	handshaker.SetEventBus(eventBus)
-	if err := handshaker.Handshake(proxyApp); err != nil {
-		return fmt.Errorf("error during handshake: %v", err)
-	}
-	return nil
-}
-
-func logNodeStartupInfo(state sm.State, pubKey crypto.PubKey, logger, consensusLogger log.Logger, mode string) {
->>>>>>> ca8f0041
 	// Log the version info.
 	logger.Info("Version info",
 		"tmVersion", version.TMVersion,
@@ -169,15 +147,9 @@
 		)
 	}
 	switch {
-<<<<<<< HEAD
-	case mode == cfg.ModeFull:
+	case mode == config.ModeFull:
 		logger.Info("This node is a fullnode")
-	case mode == cfg.ModeValidator:
-=======
-	case mode == config.ModeFull:
-		consensusLogger.Info("This node is a fullnode")
 	case mode == config.ModeValidator:
->>>>>>> ca8f0041
 		addr := pubKey.Address()
 		// Log whether this node is a validator or an observer
 		if state.Validators.HasAddress(addr) {
