--- conflicted
+++ resolved
@@ -16,13 +16,6 @@
 	cfg "github.com/cometbft/cometbft/config"
 	"github.com/cometbft/cometbft/crypto"
 	"github.com/cometbft/cometbft/crypto/tmhash"
-<<<<<<< HEAD
-	"github.com/cometbft/cometbft/evidence"
-	"github.com/cometbft/cometbft/mempool/cat"
-
-	"github.com/cometbft/cometbft/statesync"
-
-=======
 	"github.com/cometbft/cometbft/internal/blocksync"
 	cs "github.com/cometbft/cometbft/internal/consensus"
 	"github.com/cometbft/cometbft/internal/evidence"
@@ -32,10 +25,10 @@
 	"github.com/cometbft/cometbft/internal/state/txindex"
 	"github.com/cometbft/cometbft/internal/statesync"
 	"github.com/cometbft/cometbft/internal/store"
->>>>>>> f14c2f41
 	"github.com/cometbft/cometbft/libs/log"
 	"github.com/cometbft/cometbft/light"
 	mempl "github.com/cometbft/cometbft/mempool"
+	"github.com/cometbft/cometbft/mempool/cat"
 	"github.com/cometbft/cometbft/p2p"
 	"github.com/cometbft/cometbft/p2p/pex"
 	"github.com/cometbft/cometbft/privval"
@@ -252,40 +245,11 @@
 	waitSync bool,
 	memplMetrics *mempl.Metrics,
 	logger log.Logger,
-<<<<<<< HEAD
-) (mempl.Mempool, mempl.SyncReactor, error) {
-	logger = logger.With("module", "mempool")
-	mp := mempl.NewCListMempool(
-		config.Mempool,
-		proxyApp.Mempool(),
-		state.LastBlockHeight,
-		mempl.WithMetrics(memplMetrics),
-		mempl.WithPreCheck(sm.TxPreCheck(state)),
-		mempl.WithPostCheck(sm.TxPostCheck(state)),
-	)
-
-	if config.Consensus.WaitForTxs() {
-		mp.EnableTxsAvailable()
-	}
-
-	var reactor mempl.SyncReactor
-	switch config.Mempool.GossipProtocol {
-	case "cat":
-		logger.Info("Using the CAT gossip protocol")
-		reactor = cat.NewReactor(config.Mempool, mp, waitSync, logger)
-	case "v0", "flood", "":
-		logger.Info("Using the (default) flooding gossip protocol")
-		reactor = mempl.NewReactor(config.Mempool, mp, waitSync, logger)
-	default:
-		return nil, nil, fmt.Errorf("unknown gossip protocol \"%s\"", config.Mempool.GossipProtocol)
-	}
-
-	return mp, reactor, nil
-=======
 ) (mempl.Mempool, waitSyncP2PReactor) {
 	switch config.Mempool.Type {
 	// allow empty string for backward compatibility
 	case cfg.MempoolTypeFlood, "":
+		logger.Info("Using the default mempool with a flooding gossip protocol")
 		logger = logger.With("module", "mempool")
 		mp := mempl.NewCListMempool(
 			config.Mempool,
@@ -300,7 +264,27 @@
 			config.Mempool,
 			mp,
 			waitSync,
+			logger,
 		)
+		if config.Consensus.WaitForTxs() {
+			mp.EnableTxsAvailable()
+		}
+		reactor.SetLogger(logger)
+
+		return mp, reactor
+	case cfg.MempoolTypeCat:
+		logger.Info("Using the CAT gossip protocol")
+		logger = logger.With("module", "mempool")
+		mp := mempl.NewCListMempool(
+			config.Mempool,
+			proxyApp.Mempool(),
+			state.LastBlockHeight,
+			mempl.WithMetrics(memplMetrics),
+			mempl.WithPreCheck(sm.TxPreCheck(state)),
+			mempl.WithPostCheck(sm.TxPostCheck(state)),
+		)
+		mp.SetLogger(logger)
+		reactor := cat.NewReactor(config.Mempool, mp, waitSync, logger)
 		if config.Consensus.WaitForTxs() {
 			mp.EnableTxsAvailable()
 		}
@@ -314,7 +298,6 @@
 	default:
 		panic(fmt.Sprintf("unknown mempool type: %q", config.Mempool.Type))
 	}
->>>>>>> f14c2f41
 }
 
 func createEvidenceReactor(config *cfg.Config, dbProvider cfg.DBProvider,
