package node

import (
	"bytes"
	"context"
	"errors"
	"fmt"
	"net"
	"net/http"
	"os"
	"time"

	"github.com/prometheus/client_golang/prometheus"
	"github.com/prometheus/client_golang/prometheus/promhttp"
	"github.com/rs/cors"

	_ "net/http/pprof" //nolint: gosec

	cfg "github.com/cometbft/cometbft/config"
	bc "github.com/cometbft/cometbft/internal/blocksync"
	cs "github.com/cometbft/cometbft/internal/consensus"
	"github.com/cometbft/cometbft/internal/evidence"
	cmtpubsub "github.com/cometbft/cometbft/internal/pubsub"
	"github.com/cometbft/cometbft/internal/service"
	sm "github.com/cometbft/cometbft/internal/state"
	"github.com/cometbft/cometbft/internal/state/indexer"
	"github.com/cometbft/cometbft/internal/state/txindex"
	"github.com/cometbft/cometbft/internal/state/txindex/null"
	"github.com/cometbft/cometbft/internal/statesync"
	"github.com/cometbft/cometbft/internal/store"
	"github.com/cometbft/cometbft/libs/log"
	"github.com/cometbft/cometbft/light"
	mempl "github.com/cometbft/cometbft/mempool"
	"github.com/cometbft/cometbft/p2p"
	"github.com/cometbft/cometbft/p2p/pex"
	"github.com/cometbft/cometbft/proxy"
	rpccore "github.com/cometbft/cometbft/rpc/core"
	grpcserver "github.com/cometbft/cometbft/rpc/grpc/server"
	grpcprivserver "github.com/cometbft/cometbft/rpc/grpc/server/privileged"
	rpcserver "github.com/cometbft/cometbft/rpc/jsonrpc/server"
	"github.com/cometbft/cometbft/types"
	cmttime "github.com/cometbft/cometbft/types/time"
	"github.com/cometbft/cometbft/version"
)

// Node is the highest level interface to a full CometBFT node.
// It includes all configuration information and running services.
type Node struct {
	service.BaseService

	// config
	config        *cfg.Config
	genesisDoc    *types.GenesisDoc   // initial validator set
	privValidator types.PrivValidator // local node's validator key

	// network
	transport   *p2p.MultiplexTransport
	sw          *p2p.Switch  // p2p connections
	addrBook    pex.AddrBook // known peers
	nodeInfo    p2p.NodeInfo
	nodeKey     *p2p.NodeKey // our node privkey
	isListening bool

	// services
	eventBus          *types.EventBus // pub/sub for services
	stateStore        sm.Store
	blockStore        *store.BlockStore // store the blockchain to disk
	pruner            *sm.Pruner
	bcReactor         p2p.Reactor        // for block-syncing
	mempoolReactor    waitSyncP2PReactor // for gossipping transactions
	mempool           mempl.Mempool
	stateSync         bool                    // whether the node should state sync on startup
	stateSyncReactor  *statesync.Reactor      // for hosting and restoring state sync snapshots
	stateSyncProvider statesync.StateProvider // provides state data for bootstrapping a node
	stateSyncGenesis  sm.State                // provides the genesis state for state sync
	consensusState    *cs.State               // latest consensus state
	consensusReactor  *cs.Reactor             // for participating in the consensus
	pexReactor        *pex.Reactor            // for exchanging peer addresses
	evidencePool      *evidence.Pool          // tracking evidence
	proxyApp          proxy.AppConns          // connection to the application
	rpcListeners      []net.Listener          // rpc servers
	txIndexer         txindex.TxIndexer
	blockIndexer      indexer.BlockIndexer
	indexerService    *txindex.IndexerService
	prometheusSrv     *http.Server
	pprofSrv          *http.Server
}

type waitSyncP2PReactor interface {
	p2p.Reactor
	// required by RPC service
	WaitSync() bool
}

// Option sets a parameter for the node.
type Option func(*Node)

// CustomReactors allows you to add custom reactors (name -> p2p.Reactor) to
// the node's Switch.
//
// WARNING: using any name from the below list of the existing reactors will
// result in replacing it with the custom one.
//
//   - MEMPOOL
//   - BLOCKSYNC
//   - CONSENSUS
//   - EVIDENCE
//   - PEX
//   - STATESYNC
func CustomReactors(reactors map[string]p2p.Reactor) Option {
	return func(n *Node) {
		for name, reactor := range reactors {
			if existingReactor := n.sw.Reactor(name); existingReactor != nil {
				n.sw.Logger.Info("Replacing existing reactor with a custom one",
					"name", name, "existing", existingReactor, "custom", reactor)
				n.sw.RemoveReactor(name, existingReactor)
			}
			n.sw.AddReactor(name, reactor)
			// register the new channels to the nodeInfo
			// NOTE: This is a bit messy now with the type casting but is
			// cleaned up in the following version when NodeInfo is changed from
			// and interface to a concrete type
			if ni, ok := n.nodeInfo.(p2p.DefaultNodeInfo); ok {
				for _, chDesc := range reactor.GetChannels() {
					if !ni.HasChannel(chDesc.ID) {
						ni.Channels = append(ni.Channels, chDesc.ID)
						n.transport.AddChannel(chDesc.ID)
					}
				}
				n.nodeInfo = ni
			} else {
				n.Logger.Error("Node info is not of type DefaultNodeInfo. Custom reactor channels can not be added.")
			}
		}
	}
}

// StateProvider overrides the state provider used by state sync to retrieve trusted app hashes and
// build a State object for bootstrapping the node.
// WARNING: this interface is considered unstable and subject to change.
func StateProvider(stateProvider statesync.StateProvider) Option {
	return func(n *Node) {
		n.stateSyncProvider = stateProvider
	}
}

// BootstrapState synchronizes the stores with the application after state sync
// has been performed offline. It is expected that the block store and state
// store are empty at the time the function is called.
//
// If the block store is not empty, the function returns an error.
func BootstrapState(ctx context.Context, config *cfg.Config, dbProvider cfg.DBProvider, height uint64, appHash []byte) (err error) {
	logger := log.NewTMLogger(log.NewSyncWriter(os.Stdout))
	if ctx == nil {
		ctx = context.Background()
	}

	if config == nil {
		logger.Info("no config provided, using default configuration")
		config = cfg.DefaultConfig()
	}

	if dbProvider == nil {
		dbProvider = cfg.DefaultDBProvider
	}
	blockStoreDB, stateDB, err := initDBs(config, dbProvider)

	blockStore := store.NewBlockStore(blockStoreDB, store.WithMetrics(store.NopMetrics()), store.WithCompaction(config.Storage.Compact, config.Storage.CompactionInterval))
	logger.Info("Blockstore version", "version", blockStore.GetVersion())

	defer func() {
		if derr := blockStore.Close(); derr != nil {
			logger.Error("Failed to close blockstore", "err", derr)
			// Set the return value
			err = derr
		}
	}()

	if err != nil {
		return err
	}

	if !blockStore.IsEmpty() {
		return errors.New("blockstore not empty, trying to initialize non empty state")
	}

	stateStore := sm.NewStore(stateDB, sm.StoreOptions{
		DiscardABCIResponses: config.Storage.DiscardABCIResponses,
		Logger:               logger,
	})

	defer func() {
		if derr := stateStore.Close(); derr != nil {
			logger.Error("Failed to close statestore", "err", derr)
			// Set the return value
			err = derr
		}
	}()
	state, err := stateStore.Load()
	if err != nil {
		return err
	}

	if !state.IsEmpty() {
		return errors.New("state not empty, trying to initialize non empty state")
	}

	genState, _, err := LoadStateFromDBOrGenesisDocProvider(stateDB, DefaultGenesisDocProviderFunc(config), config.Storage.GenesisHash)
	if err != nil {
		return err
	}

	stateProvider, err := statesync.NewLightClientStateProvider(
		ctx,
		genState.ChainID, genState.Version, genState.InitialHeight,
		config.StateSync.RPCServers, light.TrustOptions{
			Period: config.StateSync.TrustPeriod,
			Height: config.StateSync.TrustHeight,
			Hash:   config.StateSync.TrustHashBytes(),
		}, logger.With("module", "light"))
	if err != nil {
		return fmt.Errorf("failed to set up light client state provider: %w", err)
	}

	state, err = stateProvider.State(ctx, height)
	if err != nil {
		return err
	}
	if appHash == nil {
		logger.Info("warning: cannot verify appHash. Verification will happen when node boots up!")
	} else if !bytes.Equal(appHash, state.AppHash) {
		if err := blockStore.Close(); err != nil {
			logger.Error("failed to close blockstore: %w", err)
		}
		if err := stateStore.Close(); err != nil {
			logger.Error("failed to close statestore: %w", err)
		}
		return fmt.Errorf("the app hash returned by the light client does not match the provided appHash, expected %X, got %X", state.AppHash, appHash)
	}

	commit, err := stateProvider.Commit(ctx, height)
	if err != nil {
		return err
	}

	if err = stateStore.Bootstrap(state); err != nil {
		return err
	}

	err = blockStore.SaveSeenCommit(state.LastBlockHeight, commit)
	if err != nil {
		return err
	}

	// Once the stores are bootstrapped, we need to set the height at which the node has finished
	// statesyncing. This will allow the blocksync reactor to fetch blocks at a proper height.
	// In case this operation fails, it is equivalent to a failure in  online state sync where the operator
	// needs to manually delete the state and blockstores and rerun the bootstrapping process.
	err = stateStore.SetOfflineStateSyncHeight(state.LastBlockHeight)
	if err != nil {
		return fmt.Errorf("failed to set synced height: %w", err)
	}

	return err
}

//------------------------------------------------------------------------------

// NewNode returns a new, ready to go, CometBFT Node.
func NewNode(ctx context.Context,
	config *cfg.Config,
	privValidator types.PrivValidator,
	nodeKey *p2p.NodeKey,
	clientCreator proxy.ClientCreator,
	genesisDocProvider GenesisDocProvider,
	dbProvider cfg.DBProvider,
	metricsProvider MetricsProvider,
	logger log.Logger,
	options ...Option,
) (*Node, error) {
	blockStoreDB, stateDB, err := initDBs(config, dbProvider)
	if err != nil {
		return nil, err
	}

	state, genDoc, err := LoadStateFromDBOrGenesisDocProvider(stateDB, genesisDocProvider, config.Storage.GenesisHash)
	if err != nil {
		return nil, err
	}

	csMetrics, p2pMetrics, memplMetrics, smMetrics, bstMetrics, abciMetrics, bsMetrics, ssMetrics := metricsProvider(genDoc.ChainID)
	stateStore := sm.NewStore(stateDB, sm.StoreOptions{
		DiscardABCIResponses: config.Storage.DiscardABCIResponses,
		Metrics:              smMetrics,
		Compact:              config.Storage.Compact,
		CompactionInterval:   config.Storage.CompactionInterval,
		Logger:               logger,
	})

<<<<<<< HEAD
	blockStore := store.NewBlockStore(blockStoreDB, store.WithMetrics(bstMetrics))
	logger.Info("Blockstore version", "version", blockStore.GetVersion())
=======
	blockStore := store.NewBlockStore(blockStoreDB, store.WithMetrics(bstMetrics), store.WithCompaction(config.Storage.Compact, config.Storage.CompactionInterval))
>>>>>>> c00247c4

	// The key will be deleted if it existed.
	// Not checking whether the key is there in case the genesis file was larger than
	// the max size of a value (in rocksDB for example), which would cause the check
	// to fail and prevent the node from booting.
	logger.Info("WARNING: deleting genesis file from database if present, the database stores a hash of the original genesis file now")

	err = stateDB.Delete(genesisDocKey)
	if err != nil {
		logger.Error("Failed to delete genesis doc from DB ", err)
	}

	// Create the proxyApp and establish connections to the ABCI app (consensus, mempool, query).
	proxyApp, err := createAndStartProxyAppConns(clientCreator, logger, abciMetrics)
	if err != nil {
		return nil, err
	}

	// EventBus and IndexerService must be started before the handshake because
	// we might need to index the txs of the replayed block as this might not have happened
	// when the node stopped last time (i.e. the node stopped after it saved the block
	// but before it indexed the txs)
	eventBus, err := createAndStartEventBus(logger)
	if err != nil {
		return nil, err
	}

	indexerService, txIndexer, blockIndexer, err := createAndStartIndexerService(config,
		genDoc.ChainID, dbProvider, eventBus, logger)
	if err != nil {
		return nil, err
	}

	// If an address is provided, listen on the socket for a connection from an
	// external signing process.
	if config.PrivValidatorListenAddr != "" {
		// FIXME: we should start services inside OnStart
		privValidator, err = createAndStartPrivValidatorSocketClient(config.PrivValidatorListenAddr, genDoc.ChainID, logger)
		if err != nil {
			return nil, fmt.Errorf("error with private validator socket client: %w", err)
		}
	}

	pubKey, err := privValidator.GetPubKey()
	if err != nil {
		return nil, fmt.Errorf("can't get pubkey: %w", err)
	}

	// Determine whether we should attempt state sync.
	stateSync := config.StateSync.Enable && !onlyValidatorIsUs(state, pubKey)
	if stateSync && state.LastBlockHeight > 0 {
		logger.Info("Found local state with non-zero height, skipping state sync")
		stateSync = false
	}

	// Create the handshaker, which calls RequestInfo, sets the AppVersion on the state,
	// and replays any blocks as necessary to sync CometBFT with the app.
	consensusLogger := logger.With("module", "consensus")
	if !stateSync {
		if err := doHandshake(ctx, stateStore, state, blockStore, genDoc, eventBus, proxyApp, consensusLogger); err != nil {
			return nil, err
		}

		// Reload the state. It will have the Version.Consensus.App set by the
		// Handshake, and may have other modifications as well (ie. depending on
		// what happened during block replay).
		state, err = stateStore.Load()
		if err != nil {
			return nil, sm.ErrCannotLoadState{Err: err}
		}
	}

	// Determine whether we should do block sync. This must happen after the handshake, since the
	// app may modify the validator set, specifying ourself as the only validator.
	blockSync := !onlyValidatorIsUs(state, pubKey)
	waitSync := stateSync || blockSync

	logNodeStartupInfo(state, pubKey, logger, consensusLogger)

	mempool, mempoolReactor := createMempoolAndMempoolReactor(config, proxyApp, state, waitSync, memplMetrics, logger)

	evidenceReactor, evidencePool, err := createEvidenceReactor(config, dbProvider, stateStore, blockStore, logger)
	if err != nil {
		return nil, err
	}

	pruner, err := createPruner(
		config,
		txIndexer,
		blockIndexer,
		stateStore,
		blockStore,
		smMetrics,
		logger.With("module", "state"),
	)
	if err != nil {
		return nil, fmt.Errorf("failed to create pruner: %w", err)
	}

	// make block executor for consensus and blocksync reactors to execute blocks
	blockExec := sm.NewBlockExecutor(
		stateStore,
		logger.With("module", "state"),
		proxyApp.Consensus(),
		mempool,
		evidencePool,
		blockStore,
		sm.BlockExecutorWithPruner(pruner),
		sm.BlockExecutorWithMetrics(smMetrics),
	)

	offlineStateSyncHeight := int64(0)
	if blockStore.Height() == 0 {
		offlineStateSyncHeight, err = blockExec.Store().GetOfflineStateSyncHeight()
		if err != nil && err.Error() != "value empty" {
			panic(fmt.Sprintf("failed to retrieve statesynced height from store %s; expected state store height to be %v", err, state.LastBlockHeight))
		}
	}
	// Don't start block sync if we're doing a state sync first.
	bcReactor, err := createBlocksyncReactor(config, state, blockExec, blockStore, blockSync && !stateSync, logger, bsMetrics, offlineStateSyncHeight)
	if err != nil {
		return nil, fmt.Errorf("could not create blocksync reactor: %w", err)
	}

	consensusReactor, consensusState := createConsensusReactor(
		config, state, blockExec, blockStore, mempool, evidencePool,
		privValidator, csMetrics, waitSync, eventBus, consensusLogger, offlineStateSyncHeight,
	)

	err = stateStore.SetOfflineStateSyncHeight(0)
	if err != nil {
		panic(fmt.Sprintf("failed to reset the offline state sync height %s", err))
	}
	// Set up state sync reactor, and schedule a sync if requested.
	// FIXME The way we do phased startups (e.g. replay -> block sync -> consensus) is very messy,
	// we should clean this whole thing up. See:
	// https://github.com/tendermint/tendermint/issues/4644
	stateSyncReactor := statesync.NewReactor(
		*config.StateSync,
		proxyApp.Snapshot(),
		proxyApp.Query(),
		ssMetrics,
	)
	stateSyncReactor.SetLogger(logger.With("module", "statesync"))

	nodeInfo, err := makeNodeInfo(config, nodeKey, txIndexer, genDoc, state)
	if err != nil {
		return nil, err
	}

	transport, peerFilters := createTransport(config, nodeInfo, nodeKey, proxyApp)

	p2pLogger := logger.With("module", "p2p")
	sw := createSwitch(
		config, transport, p2pMetrics, peerFilters, mempoolReactor, bcReactor,
		stateSyncReactor, consensusReactor, evidenceReactor, nodeInfo, nodeKey, p2pLogger,
	)

	err = sw.AddPersistentPeers(splitAndTrimEmpty(config.P2P.PersistentPeers, ",", " "))
	if err != nil {
		return nil, fmt.Errorf("could not add peers from persistent_peers field: %w", err)
	}

	err = sw.AddUnconditionalPeerIDs(splitAndTrimEmpty(config.P2P.UnconditionalPeerIDs, ",", " "))
	if err != nil {
		return nil, fmt.Errorf("could not add peer ids from unconditional_peer_ids field: %w", err)
	}

	addrBook, err := createAddrBookAndSetOnSwitch(config, sw, p2pLogger, nodeKey)
	if err != nil {
		return nil, fmt.Errorf("could not create addrbook: %w", err)
	}

	// Optionally, start the pex reactor
	//
	// TODO:
	//
	// We need to set Seeds and PersistentPeers on the switch,
	// since it needs to be able to use these (and their DNS names)
	// even if the PEX is off. We can include the DNS name in the NetAddress,
	// but it would still be nice to have a clear list of the current "PersistentPeers"
	// somewhere that we can return with net_info.
	//
	// If PEX is on, it should handle dialing the seeds. Otherwise the switch does it.
	// Note we currently use the addrBook regardless at least for AddOurAddress
	var pexReactor *pex.Reactor
	if config.P2P.PexReactor {
		pexReactor = createPEXReactorAndAddToSwitch(addrBook, config, sw, logger)
	}

	// Add private IDs to addrbook to block those peers being added
	addrBook.AddPrivateIDs(splitAndTrimEmpty(config.P2P.PrivatePeerIDs, ",", " "))

	node := &Node{
		config:        config,
		genesisDoc:    genDoc,
		privValidator: privValidator,

		transport: transport,
		sw:        sw,
		addrBook:  addrBook,
		nodeInfo:  nodeInfo,
		nodeKey:   nodeKey,

		stateStore:       stateStore,
		blockStore:       blockStore,
		pruner:           pruner,
		bcReactor:        bcReactor,
		mempoolReactor:   mempoolReactor,
		mempool:          mempool,
		consensusState:   consensusState,
		consensusReactor: consensusReactor,
		stateSyncReactor: stateSyncReactor,
		stateSync:        stateSync,
		stateSyncGenesis: state, // Shouldn't be necessary, but need a way to pass the genesis state
		pexReactor:       pexReactor,
		evidencePool:     evidencePool,
		proxyApp:         proxyApp,
		txIndexer:        txIndexer,
		indexerService:   indexerService,
		blockIndexer:     blockIndexer,
		eventBus:         eventBus,
	}
	node.BaseService = *service.NewBaseService(logger, "Node", node)

	for _, option := range options {
		option(node)
	}

	return node, nil
}

// OnStart starts the Node. It implements service.Service.
func (n *Node) OnStart() error {
	now := cmttime.Now()
	genTime := n.genesisDoc.GenesisTime
	if genTime.After(now) {
		n.Logger.Info("Genesis time is in the future. Sleeping until then...", "genTime", genTime)
		time.Sleep(genTime.Sub(now))
	}

	// run pprof server if it is enabled
	if n.config.RPC.IsPprofEnabled() {
		n.pprofSrv = n.startPprofServer()
	}

	// begin prometheus metrics gathering if it is enabled
	if n.config.Instrumentation.IsPrometheusEnabled() {
		n.prometheusSrv = n.startPrometheusServer()
	}

	// Start the RPC server before the P2P server
	// so we can eg. receive txs for the first block
	if n.config.RPC.ListenAddress != "" {
		listeners, err := n.startRPC()
		if err != nil {
			return err
		}
		n.rpcListeners = listeners
	}

	// Start the transport.
	addr, err := p2p.NewNetAddressString(p2p.IDAddressString(n.nodeKey.ID(), n.config.P2P.ListenAddress))
	if err != nil {
		return err
	}
	if err := n.transport.Listen(*addr); err != nil {
		return err
	}

	n.isListening = true

	// Start the switch (the P2P server).
	err = n.sw.Start()
	if err != nil {
		return err
	}

	// Always connect to persistent peers
	err = n.sw.DialPeersAsync(splitAndTrimEmpty(n.config.P2P.PersistentPeers, ",", " "))
	if err != nil {
		return fmt.Errorf("could not dial peers from persistent_peers field: %w", err)
	}

	// Run state sync
	if n.stateSync {
		bcR, ok := n.bcReactor.(blockSyncReactor)
		if !ok {
			return errors.New("this blocksync reactor does not support switching from state sync")
		}
		err := startStateSync(n.stateSyncReactor, bcR, n.stateSyncProvider,
			n.config.StateSync, n.stateStore, n.blockStore, n.stateSyncGenesis)
		if err != nil {
			return fmt.Errorf("failed to start state sync: %w", err)
		}
	}

	// Start background pruning
	if err := n.pruner.Start(); err != nil {
		return fmt.Errorf("failed to start background pruning routine: %w", err)
	}

	return nil
}

// OnStop stops the Node. It implements service.Service.
func (n *Node) OnStop() {
	n.BaseService.OnStop()

	n.Logger.Info("Stopping Node")

	// first stop the non-reactor services
	if err := n.pruner.Stop(); err != nil {
		n.Logger.Error("Error stopping the pruning service", "err", err)
	}
	if err := n.eventBus.Stop(); err != nil {
		n.Logger.Error("Error closing eventBus", "err", err)
	}
	if err := n.indexerService.Stop(); err != nil {
		n.Logger.Error("Error closing indexerService", "err", err)
	}

	// now stop the reactors
	if err := n.sw.Stop(); err != nil {
		n.Logger.Error("Error closing switch", "err", err)
	}

	if err := n.transport.Close(); err != nil {
		n.Logger.Error("Error closing transport", "err", err)
	}

	n.isListening = false

	// finally stop the listeners / external services
	for _, l := range n.rpcListeners {
		n.Logger.Info("Closing rpc listener", "listener", l)
		if err := l.Close(); err != nil {
			n.Logger.Error("Error closing listener", "listener", l, "err", err)
		}
	}

	if pvsc, ok := n.privValidator.(service.Service); ok {
		if err := pvsc.Stop(); err != nil {
			n.Logger.Error("Error closing private validator", "err", err)
		}
	}

	if n.prometheusSrv != nil {
		if err := n.prometheusSrv.Shutdown(context.Background()); err != nil {
			// Error from closing listeners, or context timeout:
			n.Logger.Error("Prometheus HTTP server Shutdown", "err", err)
		}
	}
	if n.pprofSrv != nil {
		if err := n.pprofSrv.Shutdown(context.Background()); err != nil {
			n.Logger.Error("Pprof HTTP server Shutdown", "err", err)
		}
	}
	if n.blockStore != nil {
		n.Logger.Info("Closing blockstore")
		if err := n.blockStore.Close(); err != nil {
			n.Logger.Error("problem closing blockstore", "err", err)
		}
	}
	if n.stateStore != nil {
		n.Logger.Info("Closing statestore")
		if err := n.stateStore.Close(); err != nil {
			n.Logger.Error("problem closing statestore", "err", err)
		}
	}
	if n.evidencePool != nil {
		n.Logger.Info("Closing evidencestore")
		if err := n.EvidencePool().Close(); err != nil {
			n.Logger.Error("problem closing evidencestore", "err", err)
		}
	}
}

// ConfigureRPC makes sure RPC has all the objects it needs to operate.
func (n *Node) ConfigureRPC() (*rpccore.Environment, error) {
	pubKey, err := n.privValidator.GetPubKey()
	if pubKey == nil || err != nil {
		return nil, fmt.Errorf("can't get pubkey: %w", err)
	}
	rpcCoreEnv := rpccore.Environment{
		ProxyAppQuery:   n.proxyApp.Query(),
		ProxyAppMempool: n.proxyApp.Mempool(),

		StateStore:     n.stateStore,
		BlockStore:     n.blockStore,
		EvidencePool:   n.evidencePool,
		ConsensusState: n.consensusState,
		P2PPeers:       n.sw,
		P2PTransport:   n,
		PubKey:         pubKey,

		GenDoc:           n.genesisDoc,
		TxIndexer:        n.txIndexer,
		BlockIndexer:     n.blockIndexer,
		ConsensusReactor: n.consensusReactor,
		MempoolReactor:   n.mempoolReactor,
		EventBus:         n.eventBus,
		Mempool:          n.mempool,

		Logger: n.Logger.With("module", "rpc"),

		Config: *n.config.RPC,
	}
	if err := rpcCoreEnv.InitGenesisChunks(); err != nil {
		return nil, err
	}
	return &rpcCoreEnv, nil
}

func (n *Node) startRPC() ([]net.Listener, error) {
	env, err := n.ConfigureRPC()
	if err != nil {
		return nil, err
	}

	listenAddrs := splitAndTrimEmpty(n.config.RPC.ListenAddress, ",", " ")
	routes := env.GetRoutes()

	if n.config.RPC.Unsafe {
		env.AddUnsafeRoutes(routes)
	}

	config := rpcserver.DefaultConfig()
	config.MaxBodyBytes = n.config.RPC.MaxBodyBytes
	config.MaxHeaderBytes = n.config.RPC.MaxHeaderBytes
	config.MaxOpenConnections = n.config.RPC.MaxOpenConnections
	// If necessary adjust global WriteTimeout to ensure it's greater than
	// TimeoutBroadcastTxCommit.
	// See https://github.com/tendermint/tendermint/issues/3435
	if config.WriteTimeout <= n.config.RPC.TimeoutBroadcastTxCommit {
		config.WriteTimeout = n.config.RPC.TimeoutBroadcastTxCommit + 1*time.Second
	}

	// we may expose the rpc over both a unix and tcp socket
	listeners := make([]net.Listener, 0, len(listenAddrs))
	for _, listenAddr := range listenAddrs {
		mux := http.NewServeMux()
		rpcLogger := n.Logger.With("module", "rpc-server")
		wmLogger := rpcLogger.With("protocol", "websocket")
		wm := rpcserver.NewWebsocketManager(routes,
			rpcserver.OnDisconnect(func(remoteAddr string) {
				err := n.eventBus.UnsubscribeAll(context.Background(), remoteAddr)
				if err != nil && err != cmtpubsub.ErrSubscriptionNotFound {
					wmLogger.Error("Failed to unsubscribe addr from events", "addr", remoteAddr, "err", err)
				}
			}),
			rpcserver.ReadLimit(config.MaxBodyBytes),
			rpcserver.WriteChanCapacity(n.config.RPC.WebSocketWriteBufferSize),
		)
		wm.SetLogger(wmLogger)
		mux.HandleFunc("/websocket", wm.WebsocketHandler)
		mux.HandleFunc("/v1/websocket", wm.WebsocketHandler)
		rpcserver.RegisterRPCFuncs(mux, routes, rpcLogger)
		listener, err := rpcserver.Listen(
			listenAddr,
			config.MaxOpenConnections,
		)
		if err != nil {
			return nil, err
		}

		var rootHandler http.Handler = mux
		if n.config.RPC.IsCorsEnabled() {
			corsMiddleware := cors.New(cors.Options{
				AllowedOrigins: n.config.RPC.CORSAllowedOrigins,
				AllowedMethods: n.config.RPC.CORSAllowedMethods,
				AllowedHeaders: n.config.RPC.CORSAllowedHeaders,
			})
			rootHandler = corsMiddleware.Handler(mux)
		}
		if n.config.RPC.IsTLSEnabled() {
			go func() {
				if err := rpcserver.ServeTLS(
					listener,
					rootHandler,
					n.config.RPC.CertFile(),
					n.config.RPC.KeyFile(),
					rpcLogger,
					config,
				); err != nil {
					n.Logger.Error("Error serving server with TLS", "err", err)
				}
			}()
		} else {
			go func() {
				if err := rpcserver.Serve(
					listener,
					rootHandler,
					rpcLogger,
					config,
				); err != nil {
					n.Logger.Error("Error serving server", "err", err)
				}
			}()
		}

		listeners = append(listeners, listener)
	}

	if n.config.GRPC.ListenAddress != "" {
		listener, err := grpcserver.Listen(n.config.GRPC.ListenAddress)
		if err != nil {
			return nil, err
		}
		opts := []grpcserver.Option{
			grpcserver.WithLogger(n.Logger),
		}
		if n.config.GRPC.VersionService.Enabled {
			opts = append(opts, grpcserver.WithVersionService())
		}
		if n.config.GRPC.BlockService.Enabled {
			opts = append(opts, grpcserver.WithBlockService(n.blockStore, n.eventBus, n.Logger))
		}
		if n.config.GRPC.BlockResultsService.Enabled {
			opts = append(opts, grpcserver.WithBlockResultsService(n.blockStore, n.stateStore, n.Logger))
		}
		go func() {
			if err := grpcserver.Serve(listener, opts...); err != nil {
				n.Logger.Error("Error starting gRPC server", "err", err)
			}
		}()
		listeners = append(listeners, listener)
	}

	if n.config.GRPC.Privileged.ListenAddress != "" {
		listener, err := grpcserver.Listen(n.config.GRPC.Privileged.ListenAddress)
		if err != nil {
			return nil, err
		}
		opts := []grpcprivserver.Option{
			grpcprivserver.WithLogger(n.Logger),
		}
		if n.config.GRPC.Privileged.PruningService.Enabled {
			opts = append(opts, grpcprivserver.WithPruningService(n.pruner, n.Logger))
		}
		go func() {
			if err := grpcprivserver.Serve(listener, opts...); err != nil {
				n.Logger.Error("Error starting privileged gRPC server", "err", err)
			}
		}()
		listeners = append(listeners, listener)
	}

	return listeners, nil
}

// startPrometheusServer starts a Prometheus HTTP server, listening for metrics
// collectors on addr.
func (n *Node) startPrometheusServer() *http.Server {
	srv := &http.Server{
		Addr: n.config.Instrumentation.PrometheusListenAddr,
		Handler: promhttp.InstrumentMetricHandler(
			prometheus.DefaultRegisterer, promhttp.HandlerFor(
				prometheus.DefaultGatherer,
				promhttp.HandlerOpts{MaxRequestsInFlight: n.config.Instrumentation.MaxOpenConnections},
			),
		),
		ReadHeaderTimeout: readHeaderTimeout,
	}
	go func() {
		if err := srv.ListenAndServe(); err != http.ErrServerClosed {
			// Error starting or closing listener:
			n.Logger.Error("Prometheus HTTP server ListenAndServe", "err", err)
		}
	}()
	return srv
}

// starts a ppro.
func (n *Node) startPprofServer() *http.Server {
	srv := &http.Server{
		Addr:              n.config.RPC.PprofListenAddress,
		Handler:           nil,
		ReadHeaderTimeout: readHeaderTimeout,
	}
	go func() {
		if err := srv.ListenAndServe(); err != http.ErrServerClosed {
			// Error starting or closing listener:
			n.Logger.Error("pprof HTTP server ListenAndServe", "err", err)
		}
	}()
	return srv
}

// Switch returns the Node's Switch.
func (n *Node) Switch() *p2p.Switch {
	return n.sw
}

// BlockStore returns the Node's BlockStore.
func (n *Node) BlockStore() *store.BlockStore {
	return n.blockStore
}

// ConsensusReactor returns the Node's ConsensusReactor.
func (n *Node) ConsensusReactor() *cs.Reactor {
	return n.consensusReactor
}

// MempoolReactor returns the Node's mempool reactor.
func (n *Node) MempoolReactor() p2p.Reactor {
	return n.mempoolReactor
}

// Mempool returns the Node's mempool.
func (n *Node) Mempool() mempl.Mempool {
	return n.mempool
}

// PEXReactor returns the Node's PEXReactor. It returns nil if PEX is disabled.
func (n *Node) PEXReactor() *pex.Reactor {
	return n.pexReactor
}

// EvidencePool returns the Node's EvidencePool.
func (n *Node) EvidencePool() *evidence.Pool {
	return n.evidencePool
}

// EventBus returns the Node's EventBus.
func (n *Node) EventBus() *types.EventBus {
	return n.eventBus
}

// PrivValidator returns the Node's PrivValidator.
// XXX: for convenience only!
func (n *Node) PrivValidator() types.PrivValidator {
	return n.privValidator
}

// GenesisDoc returns the Node's GenesisDoc.
func (n *Node) GenesisDoc() *types.GenesisDoc {
	return n.genesisDoc
}

// ProxyApp returns the Node's AppConns, representing its connections to the ABCI application.
func (n *Node) ProxyApp() proxy.AppConns {
	return n.proxyApp
}

// Config returns the Node's config.
func (n *Node) Config() *cfg.Config {
	return n.config
}

//------------------------------------------------------------------------------

func (n *Node) Listeners() []string {
	return []string{
		fmt.Sprintf("Listener(@%v)", n.config.P2P.ExternalAddress),
	}
}

func (n *Node) IsListening() bool {
	return n.isListening
}

// NodeInfo returns the Node's Info from the Switch.
func (n *Node) NodeInfo() p2p.NodeInfo {
	return n.nodeInfo
}

func makeNodeInfo(
	config *cfg.Config,
	nodeKey *p2p.NodeKey,
	txIndexer txindex.TxIndexer,
	genDoc *types.GenesisDoc,
	state sm.State,
) (p2p.DefaultNodeInfo, error) {
	txIndexerStatus := "on"
	if _, ok := txIndexer.(*null.TxIndex); ok {
		txIndexerStatus = "off"
	}

	nodeInfo := p2p.DefaultNodeInfo{
		ProtocolVersion: p2p.NewProtocolVersion(
			version.P2PProtocol, // global
			state.Version.Consensus.Block,
			state.Version.Consensus.App,
		),
		DefaultNodeID: nodeKey.ID(),
		Network:       genDoc.ChainID,
		Version:       version.CMTSemVer,
		Channels: []byte{
			bc.BlocksyncChannel,
			cs.StateChannel, cs.DataChannel, cs.VoteChannel, cs.VoteSetBitsChannel,
			mempl.MempoolChannel,
			evidence.EvidenceChannel,
			statesync.SnapshotChannel, statesync.ChunkChannel,
		},
		Moniker: config.Moniker,
		Other: p2p.DefaultNodeInfoOther{
			TxIndex:    txIndexerStatus,
			RPCAddress: config.RPC.ListenAddress,
		},
	}

	if config.P2P.PexReactor {
		nodeInfo.Channels = append(nodeInfo.Channels, pex.PexChannel)
	}

	lAddr := config.P2P.ExternalAddress

	if lAddr == "" {
		lAddr = config.P2P.ListenAddress
	}

	nodeInfo.ListenAddr = lAddr

	err := nodeInfo.Validate()
	return nodeInfo, err
}

func createPruner(
	config *cfg.Config,
	txIndexer txindex.TxIndexer,
	blockIndexer indexer.BlockIndexer,
	stateStore sm.Store,
	blockStore *store.BlockStore,
	metrics *sm.Metrics,
	logger log.Logger,
) (*sm.Pruner, error) {
	if err := initApplicationRetainHeight(stateStore); err != nil {
		return nil, err
	}

	prunerOpts := []sm.PrunerOption{
		sm.WithPrunerInterval(config.Storage.Pruning.Interval),
		sm.WithPrunerMetrics(metrics),
	}

	if config.Storage.Pruning.DataCompanion.Enabled {
		err := initCompanionRetainHeights(
			stateStore,
			config.Storage.Pruning.DataCompanion.InitialBlockRetainHeight,
			config.Storage.Pruning.DataCompanion.InitialBlockResultsRetainHeight,
		)
		if err != nil {
			return nil, err
		}
		prunerOpts = append(prunerOpts, sm.WithPrunerCompanionEnabled())
	}

	return sm.NewPruner(stateStore, blockStore, blockIndexer, txIndexer, logger, prunerOpts...), nil
}

// Set the initial application retain height to 0 to avoid the data companion
// pruning blocks before the application indicates it is OK. We set this to 0
// only if the retain height was not set before by the application.
func initApplicationRetainHeight(stateStore sm.Store) error {
	if _, err := stateStore.GetApplicationRetainHeight(); err != nil {
		if errors.Is(err, sm.ErrKeyNotFound) {
			return stateStore.SaveApplicationRetainHeight(0)
		}
		return err
	}
	return nil
}

// Sets the data companion retain heights if one of two possible conditions is
// met:
// 1. One or more of the retain heights has not yet been set.
// 2. One or more of the retain heights is currently 0.
func initCompanionRetainHeights(stateStore sm.Store, initBlockRH, initBlockResultsRH int64) error {
	curBlockRH, err := stateStore.GetCompanionBlockRetainHeight()
	if err != nil && !errors.Is(err, sm.ErrKeyNotFound) {
		return fmt.Errorf("failed to obtain companion block retain height: %w", err)
	}
	if curBlockRH == 0 {
		if err := stateStore.SaveCompanionBlockRetainHeight(initBlockRH); err != nil {
			return fmt.Errorf("failed to set initial data companion block retain height: %w", err)
		}
	}
	curBlockResultsRH, err := stateStore.GetABCIResRetainHeight()
	if err != nil && !errors.Is(err, sm.ErrKeyNotFound) {
		return fmt.Errorf("failed to obtain companion block results retain height: %w", err)
	}
	if curBlockResultsRH == 0 {
		if err := stateStore.SaveABCIResRetainHeight(initBlockResultsRH); err != nil {
			return fmt.Errorf("failed to set initial data companion block results retain height: %w", err)
		}
	}
	return nil
}<|MERGE_RESOLUTION|>--- conflicted
+++ resolved
@@ -297,12 +297,8 @@
 		Logger:               logger,
 	})
 
-<<<<<<< HEAD
-	blockStore := store.NewBlockStore(blockStoreDB, store.WithMetrics(bstMetrics))
+	blockStore := store.NewBlockStore(blockStoreDB, store.WithMetrics(bstMetrics), store.WithCompaction(config.Storage.Compact, config.Storage.CompactionInterval))
 	logger.Info("Blockstore version", "version", blockStore.GetVersion())
-=======
-	blockStore := store.NewBlockStore(blockStoreDB, store.WithMetrics(bstMetrics), store.WithCompaction(config.Storage.Compact, config.Storage.CompactionInterval))
->>>>>>> c00247c4
 
 	// The key will be deleted if it existed.
 	// Not checking whether the key is there in case the genesis file was larger than
