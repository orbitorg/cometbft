--- conflicted
+++ resolved
@@ -56,12 +56,8 @@
 database = "badgerdb"
 privval_protocol = "unix"
 persist_interval = 3
-<<<<<<< HEAD
-retain_blocks = 10
+retain_blocks = 20
 enable_companion_pruning = true
-=======
-retain_blocks = 20
->>>>>>> 24b39c5a
 perturb = ["kill"]
 key_type = "secp256k1"
 
@@ -82,12 +78,8 @@
 start_at = 1010
 mode = "full"
 persistent_peers = ["validator01", "validator02", "validator03", "validator04", "validator05"]
-<<<<<<< HEAD
-retain_blocks = 10
+retain_blocks = 20
 enable_companion_pruning = true
-=======
-retain_blocks = 20
->>>>>>> 24b39c5a
 perturb = ["restart"]
 
 [node.full02]
