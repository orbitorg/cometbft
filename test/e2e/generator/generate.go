package main

import (
	"errors"
	"fmt"
	"math/rand"
	"sort"
	"strconv"
	"strings"
	"time"

	"github.com/Masterminds/semver/v3"
	e2e "github.com/cometbft/cometbft/test/e2e/pkg"
	"github.com/cometbft/cometbft/version"
	"github.com/go-git/go-git/v5"
	"github.com/go-git/go-git/v5/plumbing/object"
)

var (
	// testnetCombinations defines global testnet options, where we generate a
	// separate testnet for each combination (Cartesian product) of options.
	testnetCombinations = map[string][]interface{}{
		"topology":      {"single", "quad", "large"},
		"initialHeight": {0, 1000},
		"initialState": {
			map[string]string{},
			map[string]string{"initial01": "a", "initial02": "b", "initial03": "c"},
		},
		"validators": {"genesis", "initchain"},
	}
	nodeVersions = weightedChoice{
		"": 2,
	}

	// The following specify randomly chosen values for testnet nodes.
	nodeDatabases = uniformChoice{"goleveldb", "cleveldb", "rocksdb", "boltdb", "badgerdb"}
	ipv6          = uniformChoice{false, true}
	// FIXME: grpc disabled due to https://github.com/tendermint/tendermint/issues/5439
	nodeABCIProtocols     = uniformChoice{"unix", "tcp", "builtin", "builtin_connsync"} // "grpc"
	nodePrivvalProtocols  = uniformChoice{"file", "unix", "tcp"}
	nodeBlockSyncs        = uniformChoice{"v0"} // "v2"
	nodeStateSyncs        = uniformChoice{false, true}
	nodePersistIntervals  = uniformChoice{0, 1, 5}
	nodeSnapshotIntervals = uniformChoice{0, 3}
	nodeRetainBlocks      = uniformChoice{
		0,
		2 * int(e2e.EvidenceAgeHeight),
		4 * int(e2e.EvidenceAgeHeight),
	}
<<<<<<< HEAD
	nodeEnableCompanionPruning = uniformChoice{true, false}
	evidence                   = uniformChoice{0, 1, 10}
	abciDelays                 = uniformChoice{"none", "small", "large"}
	nodePerturbations          = probSetChoice{
=======
	evidence          = uniformChoice{0, 1, 10, 20, 200}
	abciDelays        = uniformChoice{"none", "small", "large"}
	nodePerturbations = probSetChoice{
>>>>>>> 24b39c5a
		"disconnect": 0.1,
		"pause":      0.1,
		"kill":       0.1,
		"restart":    0.1,
		"upgrade":    0.3,
	}
	lightNodePerturbations = probSetChoice{
		"upgrade": 0.3,
	}
	voteExtensionUpdateHeight = uniformChoice{int64(-1), int64(0), int64(1)} // -1: genesis, 0: InitChain, 1: (use offset)
	voteExtensionEnabled      = weightedChoice{true: 3, false: 1}
	voteExtensionHeightOffset = uniformChoice{int64(0), int64(10), int64(100)}
)

type generateConfig struct {
	randSource   *rand.Rand
	outputDir    string
	multiVersion string
	prometheus   bool
}

// Generate generates random testnets using the given RNG.
func Generate(cfg *generateConfig) ([]e2e.Manifest, error) {
	upgradeVersion := ""

	if cfg.multiVersion != "" {
		var err error
		nodeVersions, upgradeVersion, err = parseWeightedVersions(cfg.multiVersion)
		if err != nil {
			return nil, err
		}
		if _, ok := nodeVersions["local"]; ok {
			nodeVersions[""] = nodeVersions["local"]
			delete(nodeVersions, "local")
			if upgradeVersion == "local" {
				upgradeVersion = ""
			}
		}
		if _, ok := nodeVersions["latest"]; ok {
			latestVersion, err := gitRepoLatestReleaseVersion(cfg.outputDir)
			if err != nil {
				return nil, err
			}
			nodeVersions[latestVersion] = nodeVersions["latest"]
			delete(nodeVersions, "latest")
			if upgradeVersion == "latest" {
				upgradeVersion = latestVersion
			}
		}
	}
	fmt.Println("Generating testnet with weighted versions:")
	for ver, wt := range nodeVersions {
		if ver == "" {
			fmt.Printf("- local: %d\n", wt)
		} else {
			fmt.Printf("- %s: %d\n", ver, wt)
		}
	}
	manifests := []e2e.Manifest{}
	for _, opt := range combinations(testnetCombinations) {
		manifest, err := generateTestnet(cfg.randSource, opt, upgradeVersion, cfg.prometheus)
		if err != nil {
			return nil, err
		}
		manifests = append(manifests, manifest)
	}
	return manifests, nil
}

// generateTestnet generates a single testnet with the given options.
func generateTestnet(r *rand.Rand, opt map[string]interface{}, upgradeVersion string, prometheus bool) (e2e.Manifest, error) {
	manifest := e2e.Manifest{
		IPv6:             ipv6.Choose(r).(bool),
		ABCIProtocol:     nodeABCIProtocols.Choose(r).(string),
		InitialHeight:    int64(opt["initialHeight"].(int)),
		InitialState:     opt["initialState"].(map[string]string),
		Validators:       &map[string]int64{},
		ValidatorUpdates: map[string]map[string]int64{},
		Evidence:         evidence.Choose(r).(int),
		Nodes:            map[string]*e2e.ManifestNode{},
		UpgradeVersion:   upgradeVersion,
		Prometheus:       prometheus,
	}

	switch abciDelays.Choose(r).(string) {
	case "none":
	case "small":
		manifest.PrepareProposalDelay = 100 * time.Millisecond
		manifest.ProcessProposalDelay = 100 * time.Millisecond
		manifest.VoteExtensionDelay = 20 * time.Millisecond
		manifest.FinalizeBlockDelay = 200 * time.Millisecond
	case "large":
		manifest.PrepareProposalDelay = 200 * time.Millisecond
		manifest.ProcessProposalDelay = 200 * time.Millisecond
		manifest.CheckTxDelay = 20 * time.Millisecond
		manifest.VoteExtensionDelay = 100 * time.Millisecond
		manifest.FinalizeBlockDelay = 500 * time.Millisecond
	}
	manifest.VoteExtensionsUpdateHeight = voteExtensionUpdateHeight.Choose(r).(int64)
	if manifest.VoteExtensionsUpdateHeight == 1 {
		manifest.VoteExtensionsUpdateHeight = manifest.InitialHeight + voteExtensionHeightOffset.Choose(r).(int64)
	}
	if voteExtensionEnabled.Choose(r).(bool) {
		baseHeight := max(manifest.VoteExtensionsUpdateHeight+1, manifest.InitialHeight)
		manifest.VoteExtensionsEnableHeight = baseHeight + voteExtensionHeightOffset.Choose(r).(int64)
	}

	var numSeeds, numValidators, numFulls, numLightClients int
	switch opt["topology"].(string) {
	case "single":
		numValidators = 1
	case "quad":
		numValidators = 4
	case "large":
		// FIXME Networks are kept small since large ones use too much CPU.
		numSeeds = r.Intn(2)
		numLightClients = r.Intn(3)
		numValidators = 4 + r.Intn(4)
		numFulls = r.Intn(4)
	default:
		return manifest, fmt.Errorf("unknown topology %q", opt["topology"])
	}

	// First we generate seed nodes, starting at the initial height.
	for i := 1; i <= numSeeds; i++ {
		manifest.Nodes[fmt.Sprintf("seed%02d", i)] = generateNode(
			r, e2e.ModeSeed, 0, false)
	}

	// Next, we generate validators. We make sure a BFT quorum of validators start
	// at the initial height, and that we have two archive nodes. We also set up
	// the initial validator set, and validator set updates for delayed nodes.
	nextStartAt := manifest.InitialHeight + 5
	quorum := numValidators*2/3 + 1
	for i := 1; i <= numValidators; i++ {
		startAt := int64(0)
		if i > quorum {
			startAt = nextStartAt
			nextStartAt += 5
		}
		name := fmt.Sprintf("validator%02d", i)
		manifest.Nodes[name] = generateNode(
			r, e2e.ModeValidator, startAt, i <= 2)

		if startAt == 0 {
			(*manifest.Validators)[name] = int64(30 + r.Intn(71))
		} else {
			manifest.ValidatorUpdates[fmt.Sprint(startAt+5)] = map[string]int64{
				name: int64(30 + r.Intn(71)),
			}
		}
	}

	// Move validators to InitChain if specified.
	switch opt["validators"].(string) {
	case "genesis":
	case "initchain":
		manifest.ValidatorUpdates["0"] = *manifest.Validators
		manifest.Validators = &map[string]int64{}
	default:
		return manifest, fmt.Errorf("invalid validators option %q", opt["validators"])
	}

	// Finally, we generate random full nodes.
	for i := 1; i <= numFulls; i++ {
		startAt := int64(0)
		if r.Float64() >= 0.5 {
			startAt = nextStartAt
			nextStartAt += 5
		}
		manifest.Nodes[fmt.Sprintf("full%02d", i)] = generateNode(
			r, e2e.ModeFull, startAt, false)
	}

	// We now set up peer discovery for nodes. Seed nodes are fully meshed with
	// each other, while non-seed nodes either use a set of random seeds or a
	// set of random peers that start before themselves.
	var seedNames, peerNames, lightProviders []string
	for name, node := range manifest.Nodes {
		if node.Mode == string(e2e.ModeSeed) {
			seedNames = append(seedNames, name)
		} else {
			// if the full node or validator is an ideal candidate, it is added as a light provider.
			// There are at least two archive nodes so there should be at least two ideal candidates
			if (node.StartAt == 0 || node.StartAt == manifest.InitialHeight) && node.RetainBlocks == 0 {
				lightProviders = append(lightProviders, name)
			}
			peerNames = append(peerNames, name)
		}
	}

	for _, name := range seedNames {
		for _, otherName := range seedNames {
			if name != otherName {
				manifest.Nodes[name].Seeds = append(manifest.Nodes[name].Seeds, otherName)
			}
		}
	}

	sort.Slice(peerNames, func(i, j int) bool {
		iName, jName := peerNames[i], peerNames[j]
		switch {
		case manifest.Nodes[iName].StartAt < manifest.Nodes[jName].StartAt:
			return true
		case manifest.Nodes[iName].StartAt > manifest.Nodes[jName].StartAt:
			return false
		default:
			return strings.Compare(iName, jName) == -1
		}
	})
	for i, name := range peerNames {
		if len(seedNames) > 0 && (i == 0 || r.Float64() >= 0.5) {
			manifest.Nodes[name].Seeds = uniformSetChoice(seedNames).Choose(r)
		} else if i > 0 {
			manifest.Nodes[name].PersistentPeers = uniformSetChoice(peerNames[:i]).Choose(r)
		}
	}

	// lastly, set up the light clients
	for i := 1; i <= numLightClients; i++ {
		startAt := manifest.InitialHeight + 5
		manifest.Nodes[fmt.Sprintf("light%02d", i)] = generateLightNode(
			r, startAt+(5*int64(i)), lightProviders,
		)
	}

	return manifest, nil
}

// generateNode randomly generates a node, with some constraints to avoid
// generating invalid configurations. We do not set Seeds or PersistentPeers
// here, since we need to know the overall network topology and startup
// sequencing.
func generateNode(
	r *rand.Rand, mode e2e.Mode, startAt int64, forceArchive bool,
) *e2e.ManifestNode {
	node := e2e.ManifestNode{
		Version:                nodeVersions.Choose(r).(string),
		Mode:                   string(mode),
		StartAt:                startAt,
		Database:               nodeDatabases.Choose(r).(string),
		PrivvalProtocol:        nodePrivvalProtocols.Choose(r).(string),
		BlockSyncVersion:       nodeBlockSyncs.Choose(r).(string),
		StateSync:              nodeStateSyncs.Choose(r).(bool) && startAt > 0,
		PersistInterval:        ptrUint64(uint64(nodePersistIntervals.Choose(r).(int))),
		SnapshotInterval:       uint64(nodeSnapshotIntervals.Choose(r).(int)),
		RetainBlocks:           uint64(nodeRetainBlocks.Choose(r).(int)),
		EnableCompanionPruning: false,
		Perturb:                nodePerturbations.Choose(r),
	}

	// If this node is forced to be an archive node, retain all blocks and
	// enable state sync snapshotting.
	if forceArchive {
		node.RetainBlocks = 0
		node.SnapshotInterval = 3
	}

	// If a node which does not persist state also does not retain blocks, randomly
	// choose to either persist state or retain all blocks.
	if node.PersistInterval != nil && *node.PersistInterval == 0 && node.RetainBlocks > 0 {
		if r.Float64() > 0.5 {
			node.RetainBlocks = 0
		} else {
			node.PersistInterval = ptrUint64(node.RetainBlocks)
		}
	}

	// If either PersistInterval or SnapshotInterval are greater than RetainBlocks,
	// expand the block retention time.
	if node.RetainBlocks > 0 {
		if node.PersistInterval != nil && node.RetainBlocks < *node.PersistInterval {
			node.RetainBlocks = *node.PersistInterval
		}
		if node.RetainBlocks < node.SnapshotInterval {
			node.RetainBlocks = node.SnapshotInterval
		}
	}

	// Only randomly enable data companion-related pruning on 50% of the full
	// nodes and validators.
	if mode == e2e.ModeFull || mode == e2e.ModeValidator {
		node.EnableCompanionPruning = nodeEnableCompanionPruning.Choose(r).(bool)
	}

	return &node
}

func generateLightNode(r *rand.Rand, startAt int64, providers []string) *e2e.ManifestNode {
	return &e2e.ManifestNode{
		Mode:            string(e2e.ModeLight),
		Version:         nodeVersions.Choose(r).(string),
		StartAt:         startAt,
		Database:        nodeDatabases.Choose(r).(string),
		PersistInterval: ptrUint64(0),
		PersistentPeers: providers,
		Perturb:         lightNodePerturbations.Choose(r),
	}
}

func ptrUint64(i uint64) *uint64 {
	return &i
}

// Parses strings like "v0.34.21:1,v0.34.22:2" to represent two versions
// ("v0.34.21" and "v0.34.22") with weights of 1 and 2 respectively.
// Versions may be specified as cometbft/e2e-node:v0.34.27-alpha.1:1 or
// ghcr.io/informalsystems/tendermint:v0.34.26:1.
// If only the tag and weight are specified, cometbft/e2e-node is assumed.
// Also returns the last version in the list, which will be used for updates.
func parseWeightedVersions(s string) (weightedChoice, string, error) {
	wc := make(weightedChoice)
	lv := ""
	wvs := strings.Split(strings.TrimSpace(s), ",")
	for _, wv := range wvs {
		parts := strings.Split(strings.TrimSpace(wv), ":")
		var ver string
		if len(parts) == 2 {
			ver = strings.TrimSpace(strings.Join([]string{"cometbft/e2e-node", parts[0]}, ":"))
		} else if len(parts) == 3 {
			ver = strings.TrimSpace(strings.Join([]string{parts[0], parts[1]}, ":"))
		} else {
			return nil, "", fmt.Errorf("unexpected weight:version combination: %s", wv)
		}

		wt, err := strconv.Atoi(strings.TrimSpace(parts[len(parts)-1]))
		if err != nil {
			return nil, "", fmt.Errorf("unexpected weight \"%s\": %w", parts[1], err)
		}

		if wt < 1 {
			return nil, "", errors.New("version weights must be >= 1")
		}
		wc[ver] = uint(wt)
		lv = ver
	}
	return wc, lv, nil
}

// Extracts the latest release version from the given Git repository. Uses the
// current version of CometBFT to establish the "major" version
// currently in use.
func gitRepoLatestReleaseVersion(gitRepoDir string) (string, error) {
	opts := &git.PlainOpenOptions{
		DetectDotGit: true,
	}
	r, err := git.PlainOpenWithOptions(gitRepoDir, opts)
	if err != nil {
		return "", err
	}
	tags := make([]string, 0)
	tagObjs, err := r.TagObjects()
	if err != nil {
		return "", err
	}
	err = tagObjs.ForEach(func(tagObj *object.Tag) error {
		tags = append(tags, tagObj.Name)
		return nil
	})
	if err != nil {
		return "", err
	}
	return findLatestReleaseTag(version.TMCoreSemVer, tags)
}

func findLatestReleaseTag(baseVer string, tags []string) (string, error) {
	baseSemVer, err := semver.NewVersion(strings.Split(baseVer, "-")[0])
	if err != nil {
		return "", fmt.Errorf("failed to parse base version \"%s\": %w", baseVer, err)
	}
	compVer := fmt.Sprintf("%d.%d", baseSemVer.Major(), baseSemVer.Minor())
	// Build our version comparison string
	// See https://github.com/Masterminds/semver#caret-range-comparisons-major for details
	compStr := "^ " + compVer
	verCon, err := semver.NewConstraint(compStr)
	if err != nil {
		return "", err
	}
	var latestVer *semver.Version
	for _, tag := range tags {
		if !strings.HasPrefix(tag, "v") {
			continue
		}
		curVer, err := semver.NewVersion(tag)
		// Skip tags that are not valid semantic versions
		if err != nil {
			continue
		}
		// Skip pre-releases
		if len(curVer.Prerelease()) != 0 {
			continue
		}
		// Skip versions that don't match our constraints
		if !verCon.Check(curVer) {
			continue
		}
		if latestVer == nil || curVer.GreaterThan(latestVer) {
			latestVer = curVer
		}
	}
	// No relevant latest version (will cause the generator to only use the tip
	// of the current branch)
	if latestVer == nil {
		return "", nil
	}
	// Ensure the version string has a "v" prefix, because all CometBFT E2E
	// node Docker images' versions have a "v" prefix.
	vs := latestVer.String()
	if !strings.HasPrefix(vs, "v") {
		return "v" + vs, nil
	}
	return vs, nil
}<|MERGE_RESOLUTION|>--- conflicted
+++ resolved
@@ -47,16 +47,10 @@
 		2 * int(e2e.EvidenceAgeHeight),
 		4 * int(e2e.EvidenceAgeHeight),
 	}
-<<<<<<< HEAD
 	nodeEnableCompanionPruning = uniformChoice{true, false}
-	evidence                   = uniformChoice{0, 1, 10}
+	evidence                   = uniformChoice{0, 1, 10, 20, 200}
 	abciDelays                 = uniformChoice{"none", "small", "large"}
 	nodePerturbations          = probSetChoice{
-=======
-	evidence          = uniformChoice{0, 1, 10, 20, 200}
-	abciDelays        = uniformChoice{"none", "small", "large"}
-	nodePerturbations = probSetChoice{
->>>>>>> 24b39c5a
 		"disconnect": 0.1,
 		"pause":      0.1,
 		"kill":       0.1,
