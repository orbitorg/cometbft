--- conflicted
+++ resolved
@@ -213,12 +213,6 @@
 		return nil, fmt.Errorf("unexpected mode %q", node.Mode)
 	}
 
-<<<<<<< HEAD
-	cfg.BlockSyncMode = true
-	cfg.BlockSync.Version = "v0"
-
-=======
->>>>>>> 23389e7d
 	if node.StateSync {
 		cfg.StateSync.Enable = true
 		cfg.StateSync.RPCServers = []string{}
