--- conflicted
+++ resolved
@@ -69,15 +69,9 @@
 	// LoadValidators loads the validator set at a given height
 	LoadValidators(height int64) (*types.ValidatorSet, error)
 	// LoadFinalizeBlockResponse loads the abciResponse for a given height
-<<<<<<< HEAD
 	LoadFinalizeBlockResponse(height int64) (*abci.ResponseFinalizeBlock, error)
-	// LoadLastABCIResponse loads the last abciResponse for a given height
+	// LoadLastFinalizeBlockResponse loads the last abciResponse for a given height
 	LoadLastFinalizeBlockResponse(height int64) (*abci.ResponseFinalizeBlock, error)
-=======
-	LoadFinalizeBlockResponse(int64) (*abci.ResponseFinalizeBlock, error)
-	// LoadLastFinalizeBlockResponse loads the last abciResponse for a given height
-	LoadLastFinalizeBlockResponse(int64) (*abci.ResponseFinalizeBlock, error)
->>>>>>> 24b39c5a
 	// LoadConsensusParams loads the consensus params for a given height
 	LoadConsensusParams(height int64) (types.ConsensusParams, error)
 	// Save overwrites the previous state with the updated one
