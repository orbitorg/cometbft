package state

import (
	"encoding/binary"
	"errors"
	"fmt"
	"time"

	dbm "github.com/cometbft/cometbft-db"
<<<<<<< HEAD
	"github.com/go-kit/kit/metrics"

=======
>>>>>>> 9446e313
	abci "github.com/cometbft/cometbft/abci/types"
	cmtstate "github.com/cometbft/cometbft/api/cometbft/state/v1"
	cmtproto "github.com/cometbft/cometbft/api/cometbft/types/v1"
	cmtos "github.com/cometbft/cometbft/internal/os"
	cmtmath "github.com/cometbft/cometbft/libs/math"
	"github.com/cometbft/cometbft/types"
	"github.com/cosmos/gogoproto/proto"
)

const (
	// persist validators every valSetCheckpointInterval blocks to avoid
	// LoadValidators taking too much time.
	// https://github.com/tendermint/tendermint/pull/3438
	// 100000 results in ~ 100ms to get 100 validators (see BenchmarkLoadValidators).
	valSetCheckpointInterval = 100000
)

var (
	ErrKeyNotFound        = errors.New("key not found")
	ErrInvalidHeightValue = errors.New("invalid height value")
)

//------------------------------------------------------------------------

func calcValidatorsKey(height int64) []byte {
	return []byte(fmt.Sprintf("validatorsKey:%v", height))
}

func calcConsensusParamsKey(height int64) []byte {
	return []byte(fmt.Sprintf("consensusParamsKey:%v", height))
}

func calcABCIResponsesKey(height int64) []byte {
	return []byte(fmt.Sprintf("abciResponsesKey:%v", height))
}

//----------------------

var (
	lastABCIResponseKey              = []byte("lastABCIResponseKey")
	lastABCIResponsesRetainHeightKey = []byte("lastABCIResponsesRetainHeight")
	offlineStateSyncHeight           = []byte("offlineStateSyncHeightKey")
)

//go:generate ../../scripts/mockery_generate.sh Store

// Store defines the state store interface
//
// It is used to retrieve current state and save and load ABCI responses,
// validators and consensus parameters.
type Store interface {
	// LoadFromDBOrGenesisFile loads the most recent state.
	// If the chain is new it will use the genesis file from the provided genesis file path as the current state.
	LoadFromDBOrGenesisFile(filepath string) (State, error)
	// LoadFromDBOrGenesisDoc loads the most recent state.
	// If the chain is new it will use the genesis doc as the current state.
	LoadFromDBOrGenesisDoc(doc *types.GenesisDoc) (State, error)
	// Load loads the current state of the blockchain
	Load() (State, error)
	// LoadValidators loads the validator set at a given height
	LoadValidators(height int64) (*types.ValidatorSet, error)
	// LoadFinalizeBlockResponse loads the abciResponse for a given height
	LoadFinalizeBlockResponse(height int64) (*abci.FinalizeBlockResponse, error)
	// LoadLastABCIResponse loads the last abciResponse for a given height
	LoadLastFinalizeBlockResponse(height int64) (*abci.FinalizeBlockResponse, error)
	// LoadConsensusParams loads the consensus params for a given height
	LoadConsensusParams(height int64) (types.ConsensusParams, error)
	// Save overwrites the previous state with the updated one
	Save(state State) error
	// SaveFinalizeBlockResponse saves ABCIResponses for a given height
	SaveFinalizeBlockResponse(height int64, res *abci.FinalizeBlockResponse) error
	// Bootstrap is used for bootstrapping state when not starting from a initial height.
	Bootstrap(state State) error
	// PruneStates takes the height from which to start pruning and which height stop at
	PruneStates(fromHeight, toHeight, evidenceThresholdHeight int64) error
	// PruneABCIResponses will prune all ABCI responses below the given height.
	PruneABCIResponses(targetRetainHeight int64) (int64, int64, error)
	// SaveApplicationRetainHeight persists the application retain height from the application
	SaveApplicationRetainHeight(height int64) error
	// GetApplicationRetainHeight returns the retain height set by the application
	GetApplicationRetainHeight() (int64, error)
	// SaveCompanionBlockRetainHeight saves the retain height set by the data companion
	SaveCompanionBlockRetainHeight(height int64) error
	// GetCompanionBlockRetainHeight returns the retain height set by the data companion
	GetCompanionBlockRetainHeight() (int64, error)
	// SaveABCIResRetainHeight persists the retain height for ABCI results set by the data companion
	SaveABCIResRetainHeight(height int64) error
	// GetABCIResRetainHeight returns the last saved retain height for ABCI results set by the data companion
	GetABCIResRetainHeight() (int64, error)
	// Saves the height at which the store is bootstrapped after out of band statesync
	SetOfflineStateSyncHeight(height int64) error
	// Gets the height at which the store is bootstrapped after out of band statesync
	GetOfflineStateSyncHeight() (int64, error)
	// Close closes the connection with the database
	Close() error
}

// dbStore wraps a db (github.com/cometbft/cometbft-db).
type dbStore struct {
	db dbm.DB

	metrics *Metrics

	StoreOptions
}

type StoreOptions struct {
	// DiscardABCIResponses determines whether or not the store
	// retains all ABCIResponses. If DiscardABCIResponses is enabled,
	// the store will maintain only the response object from the latest
	// height.
	DiscardABCIResponses bool

	// Metrics defines the metrics collector to use for the state store.
	// if none is specified then a NopMetrics collector is used.
	Metrics *Metrics
}

var _ Store = (*dbStore)(nil)

func IsEmpty(store dbStore) (bool, error) {
	state, err := store.Load()
	if err != nil {
		return false, err
	}
	return state.IsEmpty(), nil
}

// NewStore creates the dbStore of the state pkg.
func NewStore(db dbm.DB, options StoreOptions) Store {
	m := NopMetrics()
	if options.Metrics != nil {
		m = options.Metrics
	}
	return dbStore{
		db:           db,
		metrics:      m,
		StoreOptions: options,
	}
}

// LoadStateFromDBOrGenesisFile loads the most recent state from the database,
// or creates a new one from the given genesisFilePath.
func (store dbStore) LoadFromDBOrGenesisFile(genesisFilePath string) (State, error) {
	defer addTimeSample(store.metrics.StoreAccessDurationSeconds.With("method", "load_from_db_or_genesis_file"))()
	state, err := store.Load()
	if err != nil {
		return State{}, err
	}
	if state.IsEmpty() {
		var err error
		state, err = MakeGenesisStateFromFile(genesisFilePath)
		if err != nil {
			return state, err
		}
	}

	return state, nil
}

// LoadStateFromDBOrGenesisDoc loads the most recent state from the database,
// or creates a new one from the given genesisDoc.
func (store dbStore) LoadFromDBOrGenesisDoc(genesisDoc *types.GenesisDoc) (State, error) {
	defer addTimeSample(store.metrics.StoreAccessDurationSeconds.With("method", "load_from_db_or_genesis_doc"))()
	state, err := store.Load()
	if err != nil {
		return State{}, err
	}

	if state.IsEmpty() {
		var err error
		state, err = MakeGenesisState(genesisDoc)
		if err != nil {
			return state, err
		}
	}

	return state, nil
}

// LoadState loads the State from the database.
func (store dbStore) Load() (State, error) {
	defer addTimeSample(store.metrics.StoreAccessDurationSeconds.With("method", "load"))()
	return store.loadState(stateKey)
}

func (store dbStore) loadState(key []byte) (state State, err error) {
	buf, err := store.db.Get(key)
	if err != nil {
		return state, err
	}
	if len(buf) == 0 {
		return state, nil
	}

	sp := new(cmtstate.State)

	err = proto.Unmarshal(buf, sp)
	if err != nil {
		// DATA HAS BEEN CORRUPTED OR THE SPEC HAS CHANGED
		cmtos.Exit(fmt.Sprintf(`LoadState: Data has been corrupted or its spec has changed:
		%v\n`, err))
	}

	sm, err := FromProto(sp)
	if err != nil {
		return state, err
	}
	return *sm, nil
}

// Save persists the State, the ValidatorsInfo, and the ConsensusParamsInfo to the database.
// This flushes the writes (e.g. calls SetSync).
func (store dbStore) Save(state State) error {
	defer addTimeSample(store.metrics.StoreAccessDurationSeconds.With("method", "save"))()
	return store.save(state, stateKey)
}

func (store dbStore) save(state State, key []byte) error {
	batch := store.db.NewBatch()
	defer func(batch dbm.Batch) {
		err := batch.Close()
		if err != nil {
			panic(err)
		}
	}(batch)
	nextHeight := state.LastBlockHeight + 1
	// If first block, save validators for the block.
	if nextHeight == 1 {
		nextHeight = state.InitialHeight
		// This extra logic due to validator set changes being delayed 1 block.
		// It may get overwritten due to InitChain validator updates.
		if err := store.saveValidatorsInfo(nextHeight, nextHeight, state.Validators, batch); err != nil {
			return err
		}
	}
	// Save next validators.
	if err := store.saveValidatorsInfo(nextHeight+1, state.LastHeightValidatorsChanged, state.NextValidators, batch); err != nil {
		return err
	}
	// Save next consensus params.
	if err := store.saveConsensusParamsInfo(nextHeight,
		state.LastHeightConsensusParamsChanged, state.ConsensusParams, batch); err != nil {
		return err
	}
	if err := batch.Set(key, state.Bytes()); err != nil {
		return err
	}
	if err := batch.WriteSync(); err != nil {
		panic(err)
	}
	return nil
}

// BootstrapState saves a new state, used e.g. by state sync when starting from non-zero height.
func (store dbStore) Bootstrap(state State) error {
	batch := store.db.NewBatch()
	defer func(batch dbm.Batch) {
		err := batch.Close()
		if err != nil {
			panic(err)
		}
	}(batch)
	height := state.LastBlockHeight + 1
	defer addTimeSample(store.metrics.StoreAccessDurationSeconds.With("method", "bootstrap"))()
	if height == 1 {
		height = state.InitialHeight
	}

	if height > 1 && !state.LastValidators.IsNilOrEmpty() {
		if err := store.saveValidatorsInfo(height-1, height-1, state.LastValidators, batch); err != nil {
			return err
		}
	}

	if err := store.saveValidatorsInfo(height, height, state.Validators, batch); err != nil {
		return err
	}

	if err := store.saveValidatorsInfo(height+1, height+1, state.NextValidators, batch); err != nil {
		return err
	}

	if err := store.saveConsensusParamsInfo(height,
		state.LastHeightConsensusParamsChanged, state.ConsensusParams, batch); err != nil {
		return err
	}

	if err := batch.Set(stateKey, state.Bytes()); err != nil {
		return err
	}

	if err := batch.WriteSync(); err != nil {
		panic(err)
	}

	return batch.Close()
}

// PruneStates deletes states between the given heights (including from, excluding to). It is not
// guaranteed to delete all states, since the last checkpointed state and states being pointed to by
// e.g. `LastHeightChanged` must remain. The state at to must also exist.
//
// The from parameter is necessary since we can't do a key scan in a performant way due to the key
// encoding not preserving ordering: https://github.com/tendermint/tendermint/issues/4567
// This will cause some old states to be left behind when doing incremental partial prunes,
// specifically older checkpoints and LastHeightChanged targets.
func (store dbStore) PruneStates(from int64, to int64, evidenceThresholdHeight int64) error {
	defer addTimeSample(store.metrics.StoreAccessDurationSeconds.With("method", "prune_states"))()
	if from <= 0 || to <= 0 {
		return fmt.Errorf("from height %v and to height %v must be greater than 0", from, to)
	}
	if from >= to {
		return fmt.Errorf("from height %v must be lower than to height %v", from, to)
	}

	valInfo, err := loadValidatorsInfo(store.db, min(to, evidenceThresholdHeight))
	if err != nil {
		return fmt.Errorf("validators at height %v not found: %w", to, err)
	}
	paramsInfo, err := store.loadConsensusParamsInfo(to)
	if err != nil {
		return fmt.Errorf("consensus params at height %v not found: %w", to, err)
	}

	keepVals := make(map[int64]bool)
	if valInfo.ValidatorSet == nil {
		keepVals[valInfo.LastHeightChanged] = true
		keepVals[lastStoredHeightFor(to, valInfo.LastHeightChanged)] = true // keep last checkpoint too
	}
	keepParams := make(map[int64]bool)
	if paramsInfo.ConsensusParams.Equal(&cmtproto.ConsensusParams{}) {
		keepParams[paramsInfo.LastHeightChanged] = true
	}

	batch := store.db.NewBatch()
	defer batch.Close()
	pruned := uint64(0)

	// We have to delete in reverse order, to avoid deleting previous heights that have validator
	// sets and consensus params that we may need to retrieve.
	for h := to - 1; h >= from; h-- {
		// For heights we keep, we must make sure they have the full validator set or consensus
		// params, otherwise they will panic if they're retrieved directly (instead of
		// indirectly via a LastHeightChanged pointer).
		if keepVals[h] {
			v, err := loadValidatorsInfo(store.db, h)
			if err != nil || v.ValidatorSet == nil {
				vip, err := store.LoadValidators(h)
				if err != nil {
					return err
				}

				pvi, err := vip.ToProto()
				if err != nil {
					return err
				}

				v.ValidatorSet = pvi
				v.LastHeightChanged = h

				bz, err := v.Marshal()
				if err != nil {
					return err
				}
				err = batch.Set(calcValidatorsKey(h), bz)
				if err != nil {
					return err
				}
			}
		} else if h < evidenceThresholdHeight {
			err = batch.Delete(calcValidatorsKey(h))
			if err != nil {
				return err
			}
		}
		// else we keep the validator set because we might need
		// it later on for evidence verification

		if keepParams[h] {
			p, err := store.loadConsensusParamsInfo(h)
			if err != nil {
				return err
			}

			if p.ConsensusParams.Equal(&cmtproto.ConsensusParams{}) {
				params, err := store.LoadConsensusParams(h)
				if err != nil {
					return err
				}
				p.ConsensusParams = params.ToProto()

				p.LastHeightChanged = h
				bz, err := p.Marshal()
				if err != nil {
					return err
				}

				err = batch.Set(calcConsensusParamsKey(h), bz)
				if err != nil {
					return err
				}
			}
		} else {
			err = batch.Delete(calcConsensusParamsKey(h))
			if err != nil {
				return err
			}
		}

		err = batch.Delete(calcABCIResponsesKey(h))
		if err != nil {
			return err
		}
		pruned++

		// avoid batches growing too large by flushing to database regularly
		if pruned%1000 == 0 && pruned > 0 {
			err := batch.Write()
			if err != nil {
				return err
			}
			batch.Close()
			batch = store.db.NewBatch()
			defer batch.Close()
		}
	}

	err = batch.WriteSync()
	if err != nil {
		return err
	}

	return nil
}

// PruneABCIResponses attempts to prune all ABCI responses up to, but not
// including, the given height. On success, returns the number of heights
// pruned and the new retain height.
func (store dbStore) PruneABCIResponses(targetRetainHeight int64) (int64, int64, error) {
	defer addTimeSample(store.metrics.StoreAccessDurationSeconds.With("method", "prune_abci_responses"))()
	if store.DiscardABCIResponses {
		return 0, 0, nil
	}
	lastRetainHeight, err := store.getLastABCIResponsesRetainHeight()
	if err != nil {
		return 0, 0, fmt.Errorf("failed to look up last ABCI responses retain height: %w", err)
	}
	if lastRetainHeight == 0 {
		lastRetainHeight = 1
	}

	batch := store.db.NewBatch()
	defer batch.Close()

	pruned := int64(0)
	batchPruned := int64(0)

	for h := lastRetainHeight; h < targetRetainHeight; h++ {
		if err := batch.Delete(calcABCIResponsesKey(h)); err != nil {
			return pruned, lastRetainHeight + pruned, fmt.Errorf("failed to delete ABCI responses at height %d: %w", h, err)
		}
		batchPruned++
		if batchPruned >= 1000 {
			if err := batch.Write(); err != nil {
				return pruned, lastRetainHeight + pruned, fmt.Errorf("failed to write ABCI responses deletion batch at height %d: %w", h, err)
			}
			batch.Close()

			pruned += batchPruned
			batchPruned = 0
			if err := store.setLastABCIResponsesRetainHeight(h); err != nil {
				return pruned, lastRetainHeight + pruned, fmt.Errorf("failed to set last ABCI responses retain height: %w", err)
			}

			batch = store.db.NewBatch()
			defer batch.Close()
		}
	}
	return pruned + batchPruned, targetRetainHeight, batch.WriteSync()
}

//------------------------------------------------------------------------

// TxResultsHash returns the root hash of a Merkle tree of
// ExecTxResulst responses (see ABCIResults.Hash)
//
// See merkle.SimpleHashFromByteSlices.
func TxResultsHash(txResults []*abci.ExecTxResult) []byte {
	return types.NewResults(txResults).Hash()
}

// LoadFinalizeBlockResponse loads the DiscardABCIResponses for the given height from the
// database. If the node has D set to true, ErrABCIResponsesNotPersisted
// is persisted. If not found, ErrNoABCIResponsesForHeight is returned.
<<<<<<< HEAD
func (store dbStore) LoadFinalizeBlockResponse(height int64) (*abci.ResponseFinalizeBlock, error) {
	defer addTimeSample(store.metrics.StoreAccessDurationSeconds.With("method", "load_abci_responses"))()
=======
func (store dbStore) LoadFinalizeBlockResponse(height int64) (*abci.FinalizeBlockResponse, error) {
>>>>>>> 9446e313
	if store.DiscardABCIResponses {
		return nil, ErrFinalizeBlockResponsesNotPersisted
	}

	buf, err := store.db.Get(calcABCIResponsesKey(height))
	if err != nil {
		return nil, err
	}
	if len(buf) == 0 {
		return nil, ErrNoABCIResponsesForHeight{height}
	}

	resp := new(abci.FinalizeBlockResponse)
	err = resp.Unmarshal(buf)
	if err != nil {
		// The data might be of the legacy ABCI response type, so
		// we try to unmarshal that
		legacyResp := new(cmtstate.LegacyABCIResponses)
		rerr := legacyResp.Unmarshal(buf)
		if rerr != nil {
			// DATA HAS BEEN CORRUPTED OR THE SPEC HAS CHANGED
			cmtos.Exit(fmt.Sprintf(`LoadFinalizeBlockResponse: Data has been corrupted or its spec has
					changed: %v\n`, err))
		}
		// The state store contains the old format. Migrate to
		// the new FinalizeBlockResponse format. Note that the
		// new struct expects the AppHash which we don't have.
		return responseFinalizeBlockFromLegacy(legacyResp), nil
	}

	// TODO: ensure that buf is completely read.

	return resp, nil
}

// LoadLastFinalizeBlockResponses loads the FinalizeBlockResponses from the most recent height.
// The height parameter is used to ensure that the response corresponds to the latest height.
// If not, an error is returned.
//
// This method is used for recovering in the case that we called the Commit ABCI
// method on the application but crashed before persisting the results.
<<<<<<< HEAD
func (store dbStore) LoadLastFinalizeBlockResponse(height int64) (*abci.ResponseFinalizeBlock, error) {
	defer addTimeSample(store.metrics.StoreAccessDurationSeconds.With("method", "load_last_abci_response"))()
=======
func (store dbStore) LoadLastFinalizeBlockResponse(height int64) (*abci.FinalizeBlockResponse, error) {
>>>>>>> 9446e313
	bz, err := store.db.Get(lastABCIResponseKey)
	if err != nil {
		return nil, err
	}

	if len(bz) == 0 {
		return nil, errors.New("no last ABCI response has been persisted")
	}

	info := new(cmtstate.ABCIResponsesInfo)
	err = info.Unmarshal(bz)
	if err != nil {
		cmtos.Exit(fmt.Sprintf(`LoadLastFinalizeBlockResponse: Data has been corrupted or its spec has
			changed: %v\n`, err))
	}

	// Here we validate the result by comparing its height to the expected height.
	if height != info.GetHeight() {
		return nil, fmt.Errorf("expected height %d but last stored abci responses was at height %d", height, info.GetHeight())
	}

	// It is possible if this is called directly after an upgrade that
	// FinalizeBlockResponse is nil. In which case we use the legacy
	// ABCI responses
	if info.FinalizeBlock == nil {
		// sanity check
		if info.LegacyAbciResponses == nil {
			panic("state store contains last abci response but it is empty")
		}
		return responseFinalizeBlockFromLegacy(info.LegacyAbciResponses), nil
	}

	return info.FinalizeBlock, nil
}

// SaveFinalizeBlockResponse persists the FinalizeBlockResponse to the database.
// This is useful in case we crash after app.Commit and before s.Save().
// Responses are indexed by height so they can also be loaded later to produce
// Merkle proofs.
//
// CONTRACT: height must be monotonically increasing every time this is called.
<<<<<<< HEAD
func (store dbStore) SaveFinalizeBlockResponse(height int64, resp *abci.ResponseFinalizeBlock) error {
	defer addTimeSample(store.metrics.StoreAccessDurationSeconds.With("method", "save_abci_responses"))()
=======
func (store dbStore) SaveFinalizeBlockResponse(height int64, resp *abci.FinalizeBlockResponse) error {
>>>>>>> 9446e313
	var dtxs []*abci.ExecTxResult
	// strip nil values,
	for _, tx := range resp.TxResults {
		if tx != nil {
			dtxs = append(dtxs, tx)
		}
	}
	resp.TxResults = dtxs

	// If the flag is false then we save the ABCIResponse. This can be used for the /BlockResults
	// query or to reindex an event using the command line.
	if !store.DiscardABCIResponses {
		bz, err := resp.Marshal()
		if err != nil {
			return err
		}
		if err := store.db.Set(calcABCIResponsesKey(height), bz); err != nil {
			return err
		}
	}

	// We always save the last ABCI response for crash recovery.
	// This overwrites the previous saved ABCI Response.
	response := &cmtstate.ABCIResponsesInfo{
		FinalizeBlock: resp,
		Height:        height,
	}
	bz, err := response.Marshal()
	if err != nil {
		return err
	}

	return store.db.SetSync(lastABCIResponseKey, bz)
}

func (store dbStore) getValue(key []byte) ([]byte, error) {
	bz, err := store.db.Get(key)
	if err != nil {
		return nil, err
	}

	if len(bz) == 0 {
		return nil, ErrKeyNotFound
	}
	return bz, nil
}

// ApplicationRetainHeight.
func (store dbStore) SaveApplicationRetainHeight(height int64) error {
	return store.db.SetSync(AppRetainHeightKey, int64ToBytes(height))
}

func (store dbStore) GetApplicationRetainHeight() (int64, error) {
	buf, err := store.getValue(AppRetainHeightKey)
	if err != nil {
		return 0, err
	}
	height := int64FromBytes(buf)

	if height < 0 {
		return 0, ErrInvalidHeightValue
	}

	return height, nil
}

// DataCompanionRetainHeight.
func (store dbStore) SaveCompanionBlockRetainHeight(height int64) error {
	return store.db.SetSync(CompanionBlockRetainHeightKey, int64ToBytes(height))
}

func (store dbStore) GetCompanionBlockRetainHeight() (int64, error) {
	buf, err := store.getValue(CompanionBlockRetainHeightKey)
	if err != nil {
		return 0, err
	}
	height := int64FromBytes(buf)

	if height < 0 {
		return 0, ErrInvalidHeightValue
	}

	return height, nil
}

// DataCompanionRetainHeight.
func (store dbStore) SaveABCIResRetainHeight(height int64) error {
	return store.db.SetSync(ABCIResultsRetainHeightKey, int64ToBytes(height))
}

func (store dbStore) GetABCIResRetainHeight() (int64, error) {
	buf, err := store.getValue(ABCIResultsRetainHeightKey)
	if err != nil {
		return 0, err
	}
	height := int64FromBytes(buf)

	if height < 0 {
		return 0, ErrInvalidHeightValue
	}

	return height, nil
}

func (store dbStore) getLastABCIResponsesRetainHeight() (int64, error) {
	bz, err := store.getValue(lastABCIResponsesRetainHeightKey)
	if errors.Is(err, ErrKeyNotFound) {
		return 0, nil
	}
	height := int64FromBytes(bz)
	if height < 0 {
		return 0, ErrInvalidHeightValue
	}
	return height, nil
}

func (store dbStore) setLastABCIResponsesRetainHeight(height int64) error {
	return store.db.SetSync(lastABCIResponsesRetainHeightKey, int64ToBytes(height))
}

//-----------------------------------------------------------------------------

// LoadValidators loads the ValidatorSet for a given height.
// Returns ErrNoValSetForHeight if the validator set can't be found for this height.
func (store dbStore) LoadValidators(height int64) (*types.ValidatorSet, error) {
	defer addTimeSample(store.metrics.StoreAccessDurationSeconds.With("method", "load_validators"))()
	valInfo, err := loadValidatorsInfo(store.db, height)
	if err != nil {
		return nil, ErrNoValSetForHeight{height}
	}
	if valInfo.ValidatorSet == nil {
		lastStoredHeight := lastStoredHeightFor(height, valInfo.LastHeightChanged)
		valInfo2, err := loadValidatorsInfo(store.db, lastStoredHeight)
		if err != nil || valInfo2.ValidatorSet == nil {
			return nil,
				fmt.Errorf("couldn't find validators at height %d (height %d was originally requested): %w",
					lastStoredHeight,
					height,
					err,
				)
		}

		vs, err := types.ValidatorSetFromProto(valInfo2.ValidatorSet)
		if err != nil {
			return nil, err
		}

		vs.IncrementProposerPriority(cmtmath.SafeConvertInt32(height - lastStoredHeight)) // mutate
		vi2, err := vs.ToProto()
		if err != nil {
			return nil, err
		}

		valInfo2.ValidatorSet = vi2
		valInfo = valInfo2
	}

	vip, err := types.ValidatorSetFromProto(valInfo.ValidatorSet)
	if err != nil {
		return nil, err
	}

	return vip, nil
}

func lastStoredHeightFor(height, lastHeightChanged int64) int64 {
	checkpointHeight := height - height%valSetCheckpointInterval
	return cmtmath.MaxInt64(checkpointHeight, lastHeightChanged)
}

// CONTRACT: Returned ValidatorsInfo can be mutated.
func loadValidatorsInfo(db dbm.DB, height int64) (*cmtstate.ValidatorsInfo, error) {
	buf, err := db.Get(calcValidatorsKey(height))
	if err != nil {
		return nil, err
	}

	if len(buf) == 0 {
		return nil, errors.New("value retrieved from db is empty")
	}

	v := new(cmtstate.ValidatorsInfo)
	err = v.Unmarshal(buf)
	if err != nil {
		// DATA HAS BEEN CORRUPTED OR THE SPEC HAS CHANGED
		cmtos.Exit(fmt.Sprintf(`LoadValidators: Data has been corrupted or its spec has changed:
        %v\n`, err))
	}
	// TODO: ensure that buf is completely read.

	return v, nil
}

// saveValidatorsInfo persists the validator set.
//
// `height` is the effective height for which the validator is responsible for
// signing. It should be called from s.Save(), right before the state itself is
// persisted.
func (store dbStore) saveValidatorsInfo(height, lastHeightChanged int64, valSet *types.ValidatorSet, batch dbm.Batch) error {
	if lastHeightChanged > height {
		return errors.New("lastHeightChanged cannot be greater than ValidatorsInfo height")
	}
	valInfo := &cmtstate.ValidatorsInfo{
		LastHeightChanged: lastHeightChanged,
	}
	// Only persist validator set if it was updated or checkpoint height (see
	// valSetCheckpointInterval) is reached.
	if height == lastHeightChanged || height%valSetCheckpointInterval == 0 {
		pv, err := valSet.ToProto()
		if err != nil {
			return err
		}
		valInfo.ValidatorSet = pv
	}

	bz, err := valInfo.Marshal()
	if err != nil {
		return err
	}

	err = batch.Set(calcValidatorsKey(height), bz)
	if err != nil {
		return err
	}

	return nil
}

//-----------------------------------------------------------------------------

// ConsensusParamsInfo represents the latest consensus params, or the last height it changed

// LoadConsensusParams loads the ConsensusParams for a given height.
func (store dbStore) LoadConsensusParams(height int64) (types.ConsensusParams, error) {
	defer addTimeSample(store.metrics.StoreAccessDurationSeconds.With("method", "load_consensus_params"))()
	var (
		empty   = types.ConsensusParams{}
		emptypb = cmtproto.ConsensusParams{}
	)
	paramsInfo, err := store.loadConsensusParamsInfo(height)
	if err != nil {
		return empty, fmt.Errorf("could not find consensus params for height #%d: %w", height, err)
	}

	if paramsInfo.ConsensusParams.Equal(&emptypb) {
		paramsInfo2, err := store.loadConsensusParamsInfo(paramsInfo.LastHeightChanged)
		if err != nil {
			return empty, fmt.Errorf(
				"couldn't find consensus params at height %d as last changed from height %d: %w",
				paramsInfo.LastHeightChanged,
				height,
				err,
			)
		}

		paramsInfo = paramsInfo2
	}

	return types.ConsensusParamsFromProto(paramsInfo.ConsensusParams), nil
}

func (store dbStore) loadConsensusParamsInfo(height int64) (*cmtstate.ConsensusParamsInfo, error) {
	buf, err := store.db.Get(calcConsensusParamsKey(height))
	if err != nil {
		return nil, err
	}
	if len(buf) == 0 {
		return nil, errors.New("value retrieved from db is empty")
	}

	paramsInfo := new(cmtstate.ConsensusParamsInfo)
	if err = paramsInfo.Unmarshal(buf); err != nil {
		// DATA HAS BEEN CORRUPTED OR THE SPEC HAS CHANGED
		cmtos.Exit(fmt.Sprintf(`LoadConsensusParams: Data has been corrupted or its spec has changed:
                %v\n`, err))
	}
	// TODO: ensure that buf is completely read.

	return paramsInfo, nil
}

// saveConsensusParamsInfo persists the consensus params for the next block to disk.
// It should be called from s.Save(), right before the state itself is persisted.
// If the consensus params did not change after processing the latest block,
// only the last height for which they changed is persisted.
func (store dbStore) saveConsensusParamsInfo(nextHeight, changeHeight int64, params types.ConsensusParams, batch dbm.Batch) error {
	paramsInfo := &cmtstate.ConsensusParamsInfo{
		LastHeightChanged: changeHeight,
	}

	if changeHeight == nextHeight {
		paramsInfo.ConsensusParams = params.ToProto()
	}
	bz, err := paramsInfo.Marshal()
	if err != nil {
		return err
	}

	err = batch.Set(calcConsensusParamsKey(nextHeight), bz)
	if err != nil {
		return err
	}

	return nil
}

func (store dbStore) SetOfflineStateSyncHeight(height int64) error {
	err := store.db.SetSync(offlineStateSyncHeight, int64ToBytes(height))
	if err != nil {
		return err
	}
	return nil
}

// Gets the height at which the store is bootstrapped after out of band statesync.
func (store dbStore) GetOfflineStateSyncHeight() (int64, error) {
	buf, err := store.db.Get(offlineStateSyncHeight)
	if err != nil {
		return 0, err
	}

	if len(buf) == 0 {
		return 0, errors.New("value empty")
	}

	height := int64FromBytes(buf)
	if height < 0 {
		return 0, errors.New("invalid value for height: height cannot be negative")
	}
	return height, nil
}

func (store dbStore) Close() error {
	return store.db.Close()
}

func min(a int64, b int64) int64 {
	if a < b {
		return a
	}
	return b
}

// responseFinalizeBlockFromLegacy is a convenience function that takes the old abci responses and morphs
// it to the finalize block response. Note that the app hash is missing.
func responseFinalizeBlockFromLegacy(legacyResp *cmtstate.LegacyABCIResponses) *abci.FinalizeBlockResponse {
	return &abci.FinalizeBlockResponse{
		TxResults:             legacyResp.DeliverTxs,
		ValidatorUpdates:      legacyResp.EndBlock.ValidatorUpdates,
		ConsensusParamUpdates: legacyResp.EndBlock.ConsensusParamUpdates,
		Events:                append(legacyResp.BeginBlock.Events, legacyResp.EndBlock.Events...),
		// NOTE: AppHash is missing in the response but will
		// be caught and filled in consensus/replay.go
	}
}

// ----- Util.
func int64FromBytes(bz []byte) int64 {
	v, _ := binary.Varint(bz)
	return v
}

func int64ToBytes(i int64) []byte {
	buf := make([]byte, binary.MaxVarintLen64)
	n := binary.PutVarint(buf, i)
	return buf[:n]
}

// addTimeSample returns a function that, when called, adds an observation to m.
// The observation added to m is the number of seconds ellapsed since addTimeSample
// was initially called. addTimeSample is meant to be called in a defer to calculate
// the amount of time a function takes to complete.
func addTimeSample(m metrics.Histogram) func() {
	start := time.Now()
	return func() { m.Observe(time.Since(start).Seconds()) }
}<|MERGE_RESOLUTION|>--- conflicted
+++ resolved
@@ -7,11 +7,8 @@
 	"time"
 
 	dbm "github.com/cometbft/cometbft-db"
-<<<<<<< HEAD
 	"github.com/go-kit/kit/metrics"
 
-=======
->>>>>>> 9446e313
 	abci "github.com/cometbft/cometbft/abci/types"
 	cmtstate "github.com/cometbft/cometbft/api/cometbft/state/v1"
 	cmtproto "github.com/cometbft/cometbft/api/cometbft/types/v1"
@@ -507,15 +504,11 @@
 // LoadFinalizeBlockResponse loads the DiscardABCIResponses for the given height from the
 // database. If the node has D set to true, ErrABCIResponsesNotPersisted
 // is persisted. If not found, ErrNoABCIResponsesForHeight is returned.
-<<<<<<< HEAD
-func (store dbStore) LoadFinalizeBlockResponse(height int64) (*abci.ResponseFinalizeBlock, error) {
-	defer addTimeSample(store.metrics.StoreAccessDurationSeconds.With("method", "load_abci_responses"))()
-=======
 func (store dbStore) LoadFinalizeBlockResponse(height int64) (*abci.FinalizeBlockResponse, error) {
->>>>>>> 9446e313
 	if store.DiscardABCIResponses {
 		return nil, ErrFinalizeBlockResponsesNotPersisted
 	}
+	defer addTimeSample(store.metrics.StoreAccessDurationSeconds.With("method", "load_abci_responses"))()
 
 	buf, err := store.db.Get(calcABCIResponsesKey(height))
 	if err != nil {
@@ -554,12 +547,8 @@
 //
 // This method is used for recovering in the case that we called the Commit ABCI
 // method on the application but crashed before persisting the results.
-<<<<<<< HEAD
-func (store dbStore) LoadLastFinalizeBlockResponse(height int64) (*abci.ResponseFinalizeBlock, error) {
+func (store dbStore) LoadLastFinalizeBlockResponse(height int64) (*abci.FinalizeBlockResponse, error) {
 	defer addTimeSample(store.metrics.StoreAccessDurationSeconds.With("method", "load_last_abci_response"))()
-=======
-func (store dbStore) LoadLastFinalizeBlockResponse(height int64) (*abci.FinalizeBlockResponse, error) {
->>>>>>> 9446e313
 	bz, err := store.db.Get(lastABCIResponseKey)
 	if err != nil {
 		return nil, err
@@ -601,12 +590,8 @@
 // Merkle proofs.
 //
 // CONTRACT: height must be monotonically increasing every time this is called.
-<<<<<<< HEAD
-func (store dbStore) SaveFinalizeBlockResponse(height int64, resp *abci.ResponseFinalizeBlock) error {
+func (store dbStore) SaveFinalizeBlockResponse(height int64, resp *abci.FinalizeBlockResponse) error {
 	defer addTimeSample(store.metrics.StoreAccessDurationSeconds.With("method", "save_abci_responses"))()
-=======
-func (store dbStore) SaveFinalizeBlockResponse(height int64, resp *abci.FinalizeBlockResponse) error {
->>>>>>> 9446e313
 	var dtxs []*abci.ExecTxResult
 	// strip nil values,
 	for _, tx := range resp.TxResults {
