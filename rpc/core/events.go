package core

import (
	"context"
	"encoding/json"
	"errors"
	"fmt"
	"time"

<<<<<<< HEAD
	"github.com/tendermint/tendermint/internal/eventlog"
	"github.com/tendermint/tendermint/internal/eventlog/cursor"
	tmpubsub "github.com/tendermint/tendermint/libs/pubsub"
	tmquery "github.com/tendermint/tendermint/libs/pubsub/query"
	ctypes "github.com/tendermint/tendermint/rpc/core/types"
	rpctypes "github.com/tendermint/tendermint/rpc/jsonrpc/types"
=======
	cmtpubsub "github.com/cometbft/cometbft/libs/pubsub"
	cmtquery "github.com/cometbft/cometbft/libs/pubsub/query"
	ctypes "github.com/cometbft/cometbft/rpc/core/types"
	rpctypes "github.com/cometbft/cometbft/rpc/jsonrpc/types"
>>>>>>> 877b0629
)

const (
	// maxQueryLength is the maximum length of a query string that will be
	// accepted. This is just a safety check to avoid outlandish queries.
	maxQueryLength = 512
)

// Subscribe for events via WebSocket.
// More: https://docs.cometbft.com/main/rpc/#/Websocket/subscribe
func (env *Environment) Subscribe(ctx *rpctypes.Context, query string) (*ctypes.ResultSubscribe, error) {
	addr := ctx.RemoteAddr()

	if env.EventBus.NumClients() >= env.Config.MaxSubscriptionClients {
		return nil, fmt.Errorf("max_subscription_clients %d reached", env.Config.MaxSubscriptionClients)
	} else if env.EventBus.NumClientSubscriptions(addr) >= env.Config.MaxSubscriptionsPerClient {
		return nil, fmt.Errorf("max_subscriptions_per_client %d reached", env.Config.MaxSubscriptionsPerClient)
	} else if len(query) > maxQueryLength {
		return nil, errors.New("maximum query length exceeded")
	}

	env.Logger.Info("Subscribe to query", "remote", addr, "query", query)

	q, err := cmtquery.New(query)
	if err != nil {
		return nil, fmt.Errorf("failed to parse query: %w", err)
	}

	subCtx, cancel := context.WithTimeout(ctx.Context(), SubscribeTimeout)
	defer cancel()

	sub, err := env.EventBus.Subscribe(subCtx, addr, q, env.Config.SubscriptionBufferSize)
	if err != nil {
		return nil, err
	}

	closeIfSlow := env.Config.CloseOnSlowClient

	// Capture the current ID, since it can change in the future.
	subscriptionID := ctx.JSONReq.ID
	go func() {
		for {
			select {
			case msg := <-sub.Out():
				var (
					resultEvent = &ctypes.ResultEvent{Query: query, Data: msg.Data(), Events: msg.Events()}
					resp        = rpctypes.NewRPCSuccessResponse(subscriptionID, resultEvent)
				)
				writeCtx, cancel := context.WithTimeout(context.Background(), 10*time.Second)
				defer cancel()
				if err := ctx.WSConn.WriteRPCResponse(writeCtx, resp); err != nil {
					env.Logger.Info("Can't write response (slow client)",
						"to", addr, "subscriptionID", subscriptionID, "err", err)

					if closeIfSlow {
						var (
							err  = errors.New("subscription was canceled (reason: slow client)")
							resp = rpctypes.RPCServerError(subscriptionID, err)
						)
						if !ctx.WSConn.TryWriteRPCResponse(resp) {
							env.Logger.Info("Can't write response (slow client)",
								"to", addr, "subscriptionID", subscriptionID, "err", err)
						}
						return
					}
				}
			case <-sub.Canceled():
				if sub.Err() != cmtpubsub.ErrUnsubscribed {
					var reason string
					if sub.Err() == nil {
						reason = "CometBFT exited"
					} else {
						reason = sub.Err().Error()
					}
					var (
						err  = fmt.Errorf("subscription was canceled (reason: %s)", reason)
						resp = rpctypes.RPCServerError(subscriptionID, err)
					)
					if !ctx.WSConn.TryWriteRPCResponse(resp) {
						env.Logger.Info("Can't write response (slow client)",
							"to", addr, "subscriptionID", subscriptionID, "err", err)
					}
				}
				return
			}
		}
	}()

	return &ctypes.ResultSubscribe{}, nil
}

// Unsubscribe from events via WebSocket.
// More: https://docs.cometbft.com/main/rpc/#/Websocket/unsubscribe
func (env *Environment) Unsubscribe(ctx *rpctypes.Context, query string) (*ctypes.ResultUnsubscribe, error) {
	addr := ctx.RemoteAddr()
	env.Logger.Info("Unsubscribe from query", "remote", addr, "query", query)
	q, err := cmtquery.New(query)
	if err != nil {
		return nil, fmt.Errorf("failed to parse query: %w", err)
	}
	err = env.EventBus.Unsubscribe(context.Background(), addr, q)
	if err != nil {
		return nil, err
	}
	return &ctypes.ResultUnsubscribe{}, nil
}

// UnsubscribeAll from all events via WebSocket.
// More: https://docs.cometbft.com/main/rpc/#/Websocket/unsubscribe_all
func (env *Environment) UnsubscribeAll(ctx *rpctypes.Context) (*ctypes.ResultUnsubscribe, error) {
	addr := ctx.RemoteAddr()
	env.Logger.Info("Unsubscribe from all", "remote", addr)
	err := env.EventBus.UnsubscribeAll(context.Background(), addr)
	if err != nil {
		return nil, err
	}
	return &ctypes.ResultUnsubscribe{}, nil
}

// Events applies a query to the event log. If an event log is not enabled,
// Events reports an error. Otherwise, it filters the current contents of the
// log to return matching events.
//
// Events returns up to maxItems of the newest eligible event items. An item is
// eligible if it is older than before (or before is zero), it is newer than
// after (or after is zero), and its data matches the filter. A nil filter
// matches all event data.
//
// If before is zero and no eligible event items are available, Events waits
// for up to waitTime for a matching item to become available. The wait is
// terminated early if ctx ends.
//
// If maxItems ≤ 0, a default positive number of events is chosen. The values
// of maxItems and waitTime may be capped to sensible internal maxima without
// reporting an error to the caller.
func (env *Environment) Events(ctx *rpctypes.Context,
	filter string,
	maxItems int,
	before, after string,
	waitTime time.Duration,
) (*ctypes.ResultEvents, error) {
	var curBefore, curAfter cursor.Cursor
	if err := curBefore.UnmarshalText([]byte(before)); err != nil {
		return nil, err
	}
	if err := curAfter.UnmarshalText([]byte(after)); err != nil {
		return nil, err
	}
	return env.EventsWithContext(ctx.Context(), &ctypes.EventFilter{
		Query: filter,
	}, maxItems, curBefore, curAfter, waitTime)
}

func (env *Environment) EventsWithContext(ctx context.Context,
	filter *ctypes.EventFilter,
	maxItems int,
	before, after cursor.Cursor,
	waitTime time.Duration,
) (*ctypes.ResultEvents, error) {
	if env.EventLog == nil {
		return nil, errors.New("the event log is not enabled")
	}

	// Parse and validate parameters.
	if maxItems <= 0 {
		maxItems = 10
	} else if maxItems > 100 {
		maxItems = 100
	}

	const minWaitTime = 1 * time.Second
	const maxWaitTime = 30 * time.Second
	if waitTime < minWaitTime {
		waitTime = minWaitTime
	} else if waitTime > maxWaitTime {
		waitTime = maxWaitTime
	}

	query := tmquery.All
	if filter != nil && filter.Query != "" {
		q, err := tmquery.New(filter.Query)
		if err != nil {
			return nil, fmt.Errorf("invalid filter query: %w", err)
		}
		query = q
	}

	var info eventlog.Info
	var items []*eventlog.Item
	var err error
	accept := func(itm *eventlog.Item) error {
		// N.B. We accept up to one item more than requested, so we can tell how
		// to set the "more" flag in the response.
		if len(items) > maxItems || itm.Cursor.Before(after) {
			return eventlog.ErrStopScan
		}
		match, err := query.MatchesEvents(itm.Events)
		if err != nil {
			return fmt.Errorf("matches failed: %v", err)
		}
		if cursorInRange(itm.Cursor, before, after) && match {
			items = append(items, itm)
		}
		return nil
	}

	if before.IsZero() {
		ctx, cancel := context.WithTimeout(ctx, waitTime)
		defer cancel()

		// Long poll. The loop here is because new items may not match the query,
		// and we want to keep waiting until we have relevant results (or time out).
		cur := after
		for len(items) == 0 {
			info, err = env.EventLog.WaitScan(ctx, cur, accept)
			if err != nil {
				// Don't report a timeout as a request failure.
				if errors.Is(err, context.DeadlineExceeded) {
					err = nil
				}
				break
			}
			cur = info.Newest
		}
	} else {
		// Quick poll, return only what is already available.
		info, err = env.EventLog.Scan(accept)
	}
	if err != nil {
		return nil, err
	}

	more := len(items) > maxItems
	if more {
		items = items[:len(items)-1]
	}
	enc, err := marshalItems(items)
	if err != nil {
		return nil, err
	}
	return &ctypes.ResultEvents{
		Items:  enc,
		More:   more,
		Oldest: cursorString(info.Oldest),
		Newest: cursorString(info.Newest),
	}, nil
}

func cursorString(c cursor.Cursor) string {
	if c.IsZero() {
		return ""
	}
	return c.String()
}

func cursorInRange(c, before, after cursor.Cursor) bool {
	return (before.IsZero() || c.Before(before)) && (after.IsZero() || after.Before(c))
}

func marshalItems(items []*eventlog.Item) ([]*ctypes.EventItem, error) {
	out := make([]*ctypes.EventItem, len(items))
	for i, itm := range items {
		// FIXME: align usage after remove type-tag
		v, err := json.Marshal(itm.Data)
		if err != nil {
			return nil, fmt.Errorf("encoding event data: %w", err)
		}
		out[i] = &ctypes.EventItem{Cursor: itm.Cursor.String(), Event: itm.Type}
		out[i].Data = v
	}
	return out, nil
}<|MERGE_RESOLUTION|>--- conflicted
+++ resolved
@@ -7,19 +7,12 @@
 	"fmt"
 	"time"
 
-<<<<<<< HEAD
-	"github.com/tendermint/tendermint/internal/eventlog"
-	"github.com/tendermint/tendermint/internal/eventlog/cursor"
-	tmpubsub "github.com/tendermint/tendermint/libs/pubsub"
-	tmquery "github.com/tendermint/tendermint/libs/pubsub/query"
-	ctypes "github.com/tendermint/tendermint/rpc/core/types"
-	rpctypes "github.com/tendermint/tendermint/rpc/jsonrpc/types"
-=======
+	"github.com/cometbft/cometbft/internal/eventlog"
+	"github.com/cometbft/cometbft/internal/eventlog/cursor"
 	cmtpubsub "github.com/cometbft/cometbft/libs/pubsub"
 	cmtquery "github.com/cometbft/cometbft/libs/pubsub/query"
 	ctypes "github.com/cometbft/cometbft/rpc/core/types"
 	rpctypes "github.com/cometbft/cometbft/rpc/jsonrpc/types"
->>>>>>> 877b0629
 )
 
 const (
@@ -198,9 +191,9 @@
 		waitTime = maxWaitTime
 	}
 
-	query := tmquery.All
+	query := cmtquery.All
 	if filter != nil && filter.Query != "" {
-		q, err := tmquery.New(filter.Query)
+		q, err := cmtquery.New(filter.Query)
 		if err != nil {
 			return nil, fmt.Errorf("invalid filter query: %w", err)
 		}
