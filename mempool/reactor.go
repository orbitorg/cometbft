--- conflicted
+++ resolved
@@ -151,17 +151,7 @@
 		}
 
 		for _, txBytes := range protoTxs {
-<<<<<<< HEAD
-			tx := types.Tx(txBytes)
-			_, err := memR.mempool.CheckTx(tx, e.Src.ID())
-			if errors.Is(err, ErrTxInCache) {
-				memR.Logger.Debug("Tx already exists in cache", "tx", log.NewLazySprintf("%v", tx.Hash()))
-			} else if err != nil {
-				memR.Logger.Info("Could not check tx", "tx", log.NewLazySprintf("%v", tx.Hash()), "err", err)
-			}
-=======
 			_, _ = memR.TryAddTx(types.Tx(txBytes), e.Src)
->>>>>>> 94d42a9b
 		}
 
 	default:
