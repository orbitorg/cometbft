--- conflicted
+++ resolved
@@ -45,13 +45,10 @@
 	}
 	memR.BaseSyncReactor = *NewBaseSyncReactor(config, waitSync)
 	memR.mempool.SetTxRemovedCallback(func(txKey types.TxKey) { memR.removeSenders(txKey) })
-<<<<<<< HEAD
 	memR.SetLogger(logger)
-=======
-	memR.activePersistentPeersSemaphore = semaphore.NewWeighted(int64(memR.config.ExperimentalMaxGossipConnectionsToPersistentPeers))
-	memR.activeNonPersistentPeersSemaphore = semaphore.NewWeighted(int64(memR.config.ExperimentalMaxGossipConnectionsToNonPersistentPeers))
-
->>>>>>> d12edd17
+	memR.activePersistentPeersSemaphore = semaphore.NewWeighted(int64(config.ExperimentalMaxGossipConnectionsToPersistentPeers))
+	memR.activeNonPersistentPeersSemaphore = semaphore.NewWeighted(int64(config.ExperimentalMaxGossipConnectionsToNonPersistentPeers))
+
 	return memR
 }
 
@@ -95,15 +92,11 @@
 // AddPeer implements Reactor.
 // It starts a broadcast routine ensuring all txs are forwarded to the given peer.
 func (memR *Reactor) AddPeer(peer p2p.Peer) {
-<<<<<<< HEAD
 	if memR.Config.Broadcast {
-		go memR.broadcastTxRoutine(peer)
-=======
-	if memR.config.Broadcast {
 		go func() {
 			// Always forward transactions to unconditional peers.
 			if !memR.Switch.IsPeerUnconditional(peer.ID()) {
-				if peer.IsPersistent() && memR.config.ExperimentalMaxGossipConnectionsToPersistentPeers > 0 {
+				if peer.IsPersistent() && memR.Config.ExperimentalMaxGossipConnectionsToPersistentPeers > 0 {
 					// Block sending transactions to peer until one of the connections become
 					// available in the semaphore.
 					if err := memR.activePersistentPeersSemaphore.Acquire(context.TODO(), 1); err != nil {
@@ -112,10 +105,10 @@
 					}
 					// Release semaphore to allow other peer to start sending transactions.
 					defer memR.activePersistentPeersSemaphore.Release(1)
-					defer memR.mempool.metrics.ActiveOutboundConnections.Add(-1)
+					defer memR.mempool.Metrics.ActiveOutboundConnections.Add(-1)
 				}
 
-				if !peer.IsPersistent() && memR.config.ExperimentalMaxGossipConnectionsToNonPersistentPeers > 0 {
+				if !peer.IsPersistent() && memR.Config.ExperimentalMaxGossipConnectionsToNonPersistentPeers > 0 {
 					// Block sending transactions to peer until one of the connections become
 					// available in the semaphore.
 					if err := memR.activeNonPersistentPeersSemaphore.Acquire(context.TODO(), 1); err != nil {
@@ -124,14 +117,13 @@
 					}
 					// Release semaphore to allow other peer to start sending transactions.
 					defer memR.activeNonPersistentPeersSemaphore.Release(1)
-					defer memR.mempool.metrics.ActiveOutboundConnections.Add(-1)
+					defer memR.mempool.Metrics.ActiveOutboundConnections.Add(-1)
 				}
 			}
 
-			memR.mempool.metrics.ActiveOutboundConnections.Add(1)
+			memR.mempool.Metrics.ActiveOutboundConnections.Add(1)
 			memR.broadcastTxRoutine(peer)
 		}()
->>>>>>> d12edd17
 	}
 }
 
