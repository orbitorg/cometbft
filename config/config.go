package config

import (
	"encoding/hex"
	"errors"
	"fmt"
	"net/http"
	"os"
	"path/filepath"
	"time"
)

const (
	// FuzzModeDrop is a mode in which we randomly drop reads/writes, connections or sleep
	FuzzModeDrop = iota
	// FuzzModeDelay is a mode in which we randomly sleep
	FuzzModeDelay

	// LogFormatPlain is a format for colored text
	LogFormatPlain = "plain"
	// LogFormatJSON is a format for json output
	LogFormatJSON = "json"

	// DefaultLogLevel defines a default log level as INFO.
	DefaultLogLevel = "info"

	// Mempool versions. V1 is prioritized mempool (deprecated), v0 is regular mempool.
	// Default is v0.
	MempoolV0 = "v0"
	MempoolV1 = "v1"
<<<<<<< HEAD
	DefaultPruningInterval = 10 * time.Second
=======

	MempoolTypeFlood = "flood"
	MempoolTypeNop   = "nop"
>>>>>>> d0b139e8
)

// NOTE: Most of the structs & relevant comments + the
// default configuration options were used to manually
// generate the config.toml. Please reflect any changes
// made here in the defaultConfigTemplate constant in
// config/toml.go
// NOTE: libs/cli must know to look in the config dir!
var (
	DefaultTendermintDir = ".cometbft"
	defaultConfigDir     = "config"
	defaultDataDir       = "data"

	defaultConfigFileName  = "config.toml"
	defaultGenesisJSONName = "genesis.json"

	defaultPrivValKeyName   = "priv_validator_key.json"
	defaultPrivValStateName = "priv_validator_state.json"

	defaultNodeKeyName  = "node_key.json"
	defaultAddrBookName = "addrbook.json"

	defaultConfigFilePath   = filepath.Join(defaultConfigDir, defaultConfigFileName)
	defaultGenesisJSONPath  = filepath.Join(defaultConfigDir, defaultGenesisJSONName)
	defaultPrivValKeyPath   = filepath.Join(defaultConfigDir, defaultPrivValKeyName)
	defaultPrivValStatePath = filepath.Join(defaultDataDir, defaultPrivValStateName)

	defaultNodeKeyPath  = filepath.Join(defaultConfigDir, defaultNodeKeyName)
	defaultAddrBookPath = filepath.Join(defaultConfigDir, defaultAddrBookName)

	minSubscriptionBufferSize     = 100
	defaultSubscriptionBufferSize = 200
)

// Config defines the top level configuration for a CometBFT node
type Config struct {
	// Top level options use an anonymous struct
	BaseConfig `mapstructure:",squash"`

	// Options for services
	RPC       *RPCConfig       `mapstructure:"rpc"`
	P2P       *P2PConfig       `mapstructure:"p2p"`
	Mempool   *MempoolConfig   `mapstructure:"mempool"`
	StateSync *StateSyncConfig `mapstructure:"statesync"`
	BlockSync *BlockSyncConfig `mapstructure:"blocksync"`
	// TODO(williambanfield): remove this field once v0.37 is released.
	// https://github.com/tendermint/tendermint/issues/9279
	DeprecatedFastSyncConfig map[interface{}]interface{} `mapstructure:"fastsync"`
	Consensus                *ConsensusConfig            `mapstructure:"consensus"`
	Storage                  *StorageConfig              `mapstructure:"storage"`
	TxIndex                  *TxIndexConfig              `mapstructure:"tx_index"`
	Instrumentation          *InstrumentationConfig      `mapstructure:"instrumentation"`
}

// DefaultConfig returns a default configuration for a CometBFT node
func DefaultConfig() *Config {
	return &Config{
		BaseConfig:      DefaultBaseConfig(),
		RPC:             DefaultRPCConfig(),
		P2P:             DefaultP2PConfig(),
		Mempool:         DefaultMempoolConfig(),
		StateSync:       DefaultStateSyncConfig(),
		BlockSync:       DefaultBlockSyncConfig(),
		Consensus:       DefaultConsensusConfig(),
		Storage:         DefaultStorageConfig(),
		TxIndex:         DefaultTxIndexConfig(),
		Instrumentation: DefaultInstrumentationConfig(),
	}
}

// TestConfig returns a configuration that can be used for testing
func TestConfig() *Config {
	return &Config{
		BaseConfig:      TestBaseConfig(),
		RPC:             TestRPCConfig(),
		P2P:             TestP2PConfig(),
		Mempool:         TestMempoolConfig(),
		StateSync:       TestStateSyncConfig(),
		BlockSync:       TestBlockSyncConfig(),
		Consensus:       TestConsensusConfig(),
		Storage:         TestStorageConfig(),
		TxIndex:         TestTxIndexConfig(),
		Instrumentation: TestInstrumentationConfig(),
	}
}

// SetRoot sets the RootDir for all Config structs
func (cfg *Config) SetRoot(root string) *Config {
	cfg.BaseConfig.RootDir = root
	cfg.RPC.RootDir = root
	cfg.P2P.RootDir = root
	cfg.Mempool.RootDir = root
	cfg.Consensus.RootDir = root
	return cfg
}

// ValidateBasic performs basic validation (checking param bounds, etc.) and
// returns an error if any check fails.
func (cfg *Config) ValidateBasic() error {
	if err := cfg.BaseConfig.ValidateBasic(); err != nil {
		return err
	}
	if err := cfg.RPC.ValidateBasic(); err != nil {
		return fmt.Errorf("error in [rpc] section: %w", err)
	}
	if err := cfg.P2P.ValidateBasic(); err != nil {
		return fmt.Errorf("error in [p2p] section: %w", err)
	}
	if err := cfg.Mempool.ValidateBasic(); err != nil {
		return fmt.Errorf("error in [mempool] section: %w", err)
	}
	if err := cfg.StateSync.ValidateBasic(); err != nil {
		return fmt.Errorf("error in [statesync] section: %w", err)
	}
	if err := cfg.BlockSync.ValidateBasic(); err != nil {
		return fmt.Errorf("error in [blocksync] section: %w", err)
	}
	if err := cfg.Consensus.ValidateBasic(); err != nil {
		return fmt.Errorf("error in [consensus] section: %w", err)
	}
	if err := cfg.Storage.ValidateBasic(); err != nil {
		return fmt.Errorf("error in [storage] section: %w", err)
	}
	if err := cfg.Instrumentation.ValidateBasic(); err != nil {
		return fmt.Errorf("error in [instrumentation] section: %w", err)
	}
	if !cfg.Consensus.CreateEmptyBlocks && cfg.Mempool.Type == MempoolTypeNop {
		return fmt.Errorf("`nop` mempool does not support create_empty_blocks = false")
	}
	return nil
}

func (cfg *Config) CheckDeprecated() []string {
	var warnings []string
	if cfg.Mempool.Version == MempoolV1 {
		warnings = append(warnings, "prioritized mempool detected. This version of the mempool will be removed in the next major release.")
	}
	if cfg.Mempool.TTLNumBlocks != 0 {
		warnings = append(warnings, "prioritized mempool key detected. This key, together with this version of the mempool, will be removed in the next major release.")
	}
	if cfg.Mempool.TTLDuration != 0 {
		warnings = append(warnings, "prioritized mempool key detected. This key, together with this version of the mempool, will be removed in the next major release.")
	}
	if !cfg.BaseConfig.BlockSyncMode {
		warnings = append(warnings, "disabled block_sync key detected. BlockSync will be enabled unconditionally in the next major release and this key will be removed.")
	}
	if cfg.DeprecatedFastSyncConfig != nil {
		warnings = append(warnings, "[fastsync] table detected. This section has been renamed to [blocksync]. The values in this deprecated section will be disregarded.")
	}
	if cfg.BaseConfig.DeprecatedFastSyncMode != nil {
		warnings = append(warnings, "fast_sync key detected. This key has been renamed to block_sync. The value of this deprecated key will be disregarded.")
	}
	if cfg.P2P.UPNP != nil {
		warnings = append(warnings, "unused and deprecated upnp field detected in P2P config.")
	}
	return warnings
}

//-----------------------------------------------------------------------------
// BaseConfig

// BaseConfig defines the base configuration for a CometBFT node
type BaseConfig struct { //nolint: maligned
	// chainID is unexposed and immutable but here for convenience
	chainID string

	// The root directory for all data.
	// This should be set in viper so it can unmarshal into this struct
	RootDir string `mapstructure:"home"`

	// TCP or UNIX socket address of the ABCI application,
	// or the name of an ABCI application compiled in with the CometBFT binary
	ProxyApp string `mapstructure:"proxy_app"`

	// A custom human readable name for this node
	Moniker string `mapstructure:"moniker"`

	// If this node is many blocks behind the tip of the chain, Blocksync
	// allows them to catchup quickly by downloading blocks in parallel
	// and verifying their commits
	// Deprecated: BlockSync will be enabled unconditionally in the next major release.
	BlockSyncMode bool `mapstructure:"block_sync"`

	// TODO(williambanfield): remove this field once v0.37 is released.
	// https://github.com/tendermint/tendermint/issues/9279
	DeprecatedFastSyncMode interface{} `mapstructure:"fast_sync"`

	// Database backend: goleveldb | cleveldb | boltdb | rocksdb
	// * goleveldb (github.com/syndtr/goleveldb - most popular implementation)
	//   - pure go
	//   - stable
	// * cleveldb (uses levigo wrapper)
	//   - fast
	//   - requires gcc
	//   - use cleveldb build tag (go build -tags cleveldb)
	// * boltdb (uses etcd's fork of bolt - github.com/etcd-io/bbolt)
	//   - EXPERIMENTAL
	//   - may be faster is some use-cases (random reads - indexer)
	//   - use boltdb build tag (go build -tags boltdb)
	// * rocksdb (uses github.com/tecbot/gorocksdb)
	//   - EXPERIMENTAL
	//   - requires gcc
	//   - use rocksdb build tag (go build -tags rocksdb)
	// * badgerdb (uses github.com/dgraph-io/badger)
	//   - EXPERIMENTAL
	//   - use badgerdb build tag (go build -tags badgerdb)
	DBBackend string `mapstructure:"db_backend"`

	// Database directory
	DBPath string `mapstructure:"db_dir"`

	// Output level for logging
	LogLevel string `mapstructure:"log_level"`

	// Output format: 'plain' (colored text) or 'json'
	LogFormat string `mapstructure:"log_format"`

	// Path to the JSON file containing the initial validator set and other meta data
	Genesis string `mapstructure:"genesis_file"`

	// Path to the JSON file containing the private key to use as a validator in the consensus protocol
	PrivValidatorKey string `mapstructure:"priv_validator_key_file"`

	// Path to the JSON file containing the last sign state of a validator
	PrivValidatorState string `mapstructure:"priv_validator_state_file"`

	// TCP or UNIX socket address for CometBFT to listen on for
	// connections from an external PrivValidator process
	PrivValidatorListenAddr string `mapstructure:"priv_validator_laddr"`

	// A JSON file containing the private key to use for p2p authenticated encryption
	NodeKey string `mapstructure:"node_key_file"`

	// Mechanism to connect to the ABCI application: socket | grpc
	ABCI string `mapstructure:"abci"`

	// If true, query the ABCI app on connecting to a new peer
	// so the app can decide if we should keep the connection or not
	FilterPeers bool `mapstructure:"filter_peers"` // false
}

// DefaultBaseConfig returns a default base configuration for a CometBFT node
func DefaultBaseConfig() BaseConfig {
	return BaseConfig{
		Genesis:            defaultGenesisJSONPath,
		PrivValidatorKey:   defaultPrivValKeyPath,
		PrivValidatorState: defaultPrivValStatePath,
		NodeKey:            defaultNodeKeyPath,
		Moniker:            defaultMoniker,
		ProxyApp:           "tcp://127.0.0.1:26658",
		ABCI:               "socket",
		LogLevel:           DefaultLogLevel,
		LogFormat:          LogFormatPlain,
		BlockSyncMode:      true,
		FilterPeers:        false,
		DBBackend:          "goleveldb",
		DBPath:             "data",
	}
}

// TestBaseConfig returns a base configuration for testing a CometBFT node
func TestBaseConfig() BaseConfig {
	cfg := DefaultBaseConfig()
	cfg.chainID = "cometbft_test"
	cfg.ProxyApp = "kvstore"
	cfg.BlockSyncMode = false
	cfg.DBBackend = "memdb"
	return cfg
}

func (cfg BaseConfig) ChainID() string {
	return cfg.chainID
}

// GenesisFile returns the full path to the genesis.json file
func (cfg BaseConfig) GenesisFile() string {
	return rootify(cfg.Genesis, cfg.RootDir)
}

// PrivValidatorKeyFile returns the full path to the priv_validator_key.json file
func (cfg BaseConfig) PrivValidatorKeyFile() string {
	return rootify(cfg.PrivValidatorKey, cfg.RootDir)
}

// PrivValidatorFile returns the full path to the priv_validator_state.json file
func (cfg BaseConfig) PrivValidatorStateFile() string {
	return rootify(cfg.PrivValidatorState, cfg.RootDir)
}

// NodeKeyFile returns the full path to the node_key.json file
func (cfg BaseConfig) NodeKeyFile() string {
	return rootify(cfg.NodeKey, cfg.RootDir)
}

// DBDir returns the full path to the database directory
func (cfg BaseConfig) DBDir() string {
	return rootify(cfg.DBPath, cfg.RootDir)
}

// ValidateBasic performs basic validation (checking param bounds, etc.) and
// returns an error if any check fails.
func (cfg BaseConfig) ValidateBasic() error {
	switch cfg.LogFormat {
	case LogFormatPlain, LogFormatJSON:
	default:
		return errors.New("unknown log_format (must be 'plain' or 'json')")
	}
	return nil
}

//-----------------------------------------------------------------------------
// RPCConfig

// RPCConfig defines the configuration options for the CometBFT RPC server
type RPCConfig struct {
	RootDir string `mapstructure:"home"`

	// TCP or UNIX socket address for the RPC server to listen on
	ListenAddress string `mapstructure:"laddr"`

	// A list of origins a cross-domain request can be executed from.
	// If the special '*' value is present in the list, all origins will be allowed.
	// An origin may contain a wildcard (*) to replace 0 or more characters (i.e.: http://*.domain.com).
	// Only one wildcard can be used per origin.
	CORSAllowedOrigins []string `mapstructure:"cors_allowed_origins"`

	// A list of methods the client is allowed to use with cross-domain requests.
	CORSAllowedMethods []string `mapstructure:"cors_allowed_methods"`

	// A list of non simple headers the client is allowed to use with cross-domain requests.
	CORSAllowedHeaders []string `mapstructure:"cors_allowed_headers"`

	// TCP or UNIX socket address for the gRPC server to listen on
	// NOTE: This server only supports /broadcast_tx_commit
	GRPCListenAddress string `mapstructure:"grpc_laddr"`

	// Maximum number of simultaneous connections.
	// Does not include RPC (HTTP&WebSocket) connections. See max_open_connections
	// If you want to accept a larger number than the default, make sure
	// you increase your OS limits.
	// 0 - unlimited.
	GRPCMaxOpenConnections int `mapstructure:"grpc_max_open_connections"`

	// Activate unsafe RPC commands like /dial_persistent_peers and /unsafe_flush_mempool
	Unsafe bool `mapstructure:"unsafe"`

	// Maximum number of simultaneous connections (including WebSocket).
	// Does not include gRPC connections. See grpc_max_open_connections
	// If you want to accept a larger number than the default, make sure
	// you increase your OS limits.
	// 0 - unlimited.
	// Should be < {ulimit -Sn} - {MaxNumInboundPeers} - {MaxNumOutboundPeers} - {N of wal, db and other open files}
	// 1024 - 40 - 10 - 50 = 924 = ~900
	MaxOpenConnections int `mapstructure:"max_open_connections"`

	// Maximum number of unique clientIDs that can /subscribe
	// If you're using /broadcast_tx_commit, set to the estimated maximum number
	// of broadcast_tx_commit calls per block.
	MaxSubscriptionClients int `mapstructure:"max_subscription_clients"`

	// Maximum number of unique queries a given client can /subscribe to
	// If you're using GRPC (or Local RPC client) and /broadcast_tx_commit, set
	// to the estimated maximum number of broadcast_tx_commit calls per block.
	MaxSubscriptionsPerClient int `mapstructure:"max_subscriptions_per_client"`

	// The number of events that can be buffered per subscription before
	// returning `ErrOutOfCapacity`.
	SubscriptionBufferSize int `mapstructure:"experimental_subscription_buffer_size"`

	// The maximum number of responses that can be buffered per WebSocket
	// client. If clients cannot read from the WebSocket endpoint fast enough,
	// they will be disconnected, so increasing this parameter may reduce the
	// chances of them being disconnected (but will cause the node to use more
	// memory).
	//
	// Must be at least the same as `SubscriptionBufferSize`, otherwise
	// connections may be dropped unnecessarily.
	WebSocketWriteBufferSize int `mapstructure:"experimental_websocket_write_buffer_size"`

	// If a WebSocket client cannot read fast enough, at present we may
	// silently drop events instead of generating an error or disconnecting the
	// client.
	//
	// Enabling this parameter will cause the WebSocket connection to be closed
	// instead if it cannot read fast enough, allowing for greater
	// predictability in subscription behavior.
	CloseOnSlowClient bool `mapstructure:"experimental_close_on_slow_client"`

	// How long to wait for a tx to be committed during /broadcast_tx_commit
	// WARNING: Using a value larger than 10s will result in increasing the
	// global HTTP write timeout, which applies to all connections and endpoints.
	// See https://github.com/tendermint/tendermint/issues/3435
	TimeoutBroadcastTxCommit time.Duration `mapstructure:"timeout_broadcast_tx_commit"`

	// Maximum size of request body, in bytes
	MaxBodyBytes int64 `mapstructure:"max_body_bytes"`

	// Maximum size of request header, in bytes
	MaxHeaderBytes int `mapstructure:"max_header_bytes"`

	// The path to a file containing certificate that is used to create the HTTPS server.
	// Might be either absolute path or path related to CometBFT's config directory.
	//
	// If the certificate is signed by a certificate authority,
	// the certFile should be the concatenation of the server's certificate, any intermediates,
	// and the CA's certificate.
	//
	// NOTE: both tls_cert_file and tls_key_file must be present for CometBFT to create HTTPS server.
	// Otherwise, HTTP server is run.
	TLSCertFile string `mapstructure:"tls_cert_file"`

	// The path to a file containing matching private key that is used to create the HTTPS server.
	// Might be either absolute path or path related to CometBFT's config directory.
	//
	// NOTE: both tls_cert_file and tls_key_file must be present for CometBFT to create HTTPS server.
	// Otherwise, HTTP server is run.
	TLSKeyFile string `mapstructure:"tls_key_file"`

	// pprof listen address (https://golang.org/pkg/net/http/pprof)
	PprofListenAddress string `mapstructure:"pprof_laddr"`
}

// DefaultRPCConfig returns a default configuration for the RPC server
func DefaultRPCConfig() *RPCConfig {
	return &RPCConfig{
		ListenAddress:          "tcp://127.0.0.1:26657",
		CORSAllowedOrigins:     []string{},
		CORSAllowedMethods:     []string{http.MethodHead, http.MethodGet, http.MethodPost},
		CORSAllowedHeaders:     []string{"Origin", "Accept", "Content-Type", "X-Requested-With", "X-Server-Time"},
		GRPCListenAddress:      "",
		GRPCMaxOpenConnections: 900,

		Unsafe:             false,
		MaxOpenConnections: 900,

		MaxSubscriptionClients:    100,
		MaxSubscriptionsPerClient: 5,
		SubscriptionBufferSize:    defaultSubscriptionBufferSize,
		TimeoutBroadcastTxCommit:  10 * time.Second,
		WebSocketWriteBufferSize:  defaultSubscriptionBufferSize,

		MaxBodyBytes:   int64(1000000), // 1MB
		MaxHeaderBytes: 1 << 20,        // same as the net/http default

		TLSCertFile: "",
		TLSKeyFile:  "",
	}
}

// TestRPCConfig returns a configuration for testing the RPC server
func TestRPCConfig() *RPCConfig {
	cfg := DefaultRPCConfig()
	cfg.ListenAddress = "tcp://127.0.0.1:36657"
	cfg.GRPCListenAddress = "tcp://127.0.0.1:36658"
	cfg.Unsafe = true
	return cfg
}

// ValidateBasic performs basic validation (checking param bounds, etc.) and
// returns an error if any check fails.
func (cfg *RPCConfig) ValidateBasic() error {
	if cfg.GRPCMaxOpenConnections < 0 {
		return errors.New("grpc_max_open_connections can't be negative")
	}
	if cfg.MaxOpenConnections < 0 {
		return errors.New("max_open_connections can't be negative")
	}
	if cfg.MaxSubscriptionClients < 0 {
		return errors.New("max_subscription_clients can't be negative")
	}
	if cfg.MaxSubscriptionsPerClient < 0 {
		return errors.New("max_subscriptions_per_client can't be negative")
	}
	if cfg.SubscriptionBufferSize < minSubscriptionBufferSize {
		return fmt.Errorf(
			"experimental_subscription_buffer_size must be >= %d",
			minSubscriptionBufferSize,
		)
	}
	if cfg.WebSocketWriteBufferSize < cfg.SubscriptionBufferSize {
		return fmt.Errorf(
			"experimental_websocket_write_buffer_size must be >= experimental_subscription_buffer_size (%d)",
			cfg.SubscriptionBufferSize,
		)
	}
	if cfg.TimeoutBroadcastTxCommit < 0 {
		return errors.New("timeout_broadcast_tx_commit can't be negative")
	}
	if cfg.MaxBodyBytes < 0 {
		return errors.New("max_body_bytes can't be negative")
	}
	if cfg.MaxHeaderBytes < 0 {
		return errors.New("max_header_bytes can't be negative")
	}
	return nil
}

// IsCorsEnabled returns true if cross-origin resource sharing is enabled.
func (cfg *RPCConfig) IsCorsEnabled() bool {
	return len(cfg.CORSAllowedOrigins) != 0
}

func (cfg RPCConfig) KeyFile() string {
	path := cfg.TLSKeyFile
	if filepath.IsAbs(path) {
		return path
	}
	return rootify(filepath.Join(defaultConfigDir, path), cfg.RootDir)
}

func (cfg RPCConfig) CertFile() string {
	path := cfg.TLSCertFile
	if filepath.IsAbs(path) {
		return path
	}
	return rootify(filepath.Join(defaultConfigDir, path), cfg.RootDir)
}

func (cfg RPCConfig) IsTLSEnabled() bool {
	return cfg.TLSCertFile != "" && cfg.TLSKeyFile != ""
}

//-----------------------------------------------------------------------------
// P2PConfig

// P2PConfig defines the configuration options for the CometBFT peer-to-peer networking layer
type P2PConfig struct { //nolint: maligned
	RootDir string `mapstructure:"home"`

	// Address to listen for incoming connections
	ListenAddress string `mapstructure:"laddr"`

	// Address to advertise to peers for them to dial
	ExternalAddress string `mapstructure:"external_address"`

	// Comma separated list of seed nodes to connect to
	// We only use these if we can’t connect to peers in the addrbook
	Seeds string `mapstructure:"seeds"`

	// Comma separated list of nodes to keep persistent connections to
	PersistentPeers string `mapstructure:"persistent_peers"`

	// Deprecated and unused.
	UPNP interface{} `mapstructure:"upnp"`

	// Path to address book
	AddrBook string `mapstructure:"addr_book_file"`

	// Set true for strict address routability rules
	// Set false for private or local networks
	AddrBookStrict bool `mapstructure:"addr_book_strict"`

	// Maximum number of inbound peers
	MaxNumInboundPeers int `mapstructure:"max_num_inbound_peers"`

	// Maximum number of outbound peers to connect to, excluding persistent peers
	MaxNumOutboundPeers int `mapstructure:"max_num_outbound_peers"`

	// List of node IDs, to which a connection will be (re)established ignoring any existing limits
	UnconditionalPeerIDs string `mapstructure:"unconditional_peer_ids"`

	// Maximum pause when redialing a persistent peer (if zero, exponential backoff is used)
	PersistentPeersMaxDialPeriod time.Duration `mapstructure:"persistent_peers_max_dial_period"`

	// Time to wait before flushing messages out on the connection
	FlushThrottleTimeout time.Duration `mapstructure:"flush_throttle_timeout"`

	// Maximum size of a message packet payload, in bytes
	MaxPacketMsgPayloadSize int `mapstructure:"max_packet_msg_payload_size"`

	// Rate at which packets can be sent, in bytes/second
	SendRate int64 `mapstructure:"send_rate"`

	// Rate at which packets can be received, in bytes/second
	RecvRate int64 `mapstructure:"recv_rate"`

	// Set true to enable the peer-exchange reactor
	PexReactor bool `mapstructure:"pex"`

	// Seed mode, in which node constantly crawls the network and looks for
	// peers. If another node asks it for addresses, it responds and disconnects.
	//
	// Does not work if the peer-exchange reactor is disabled.
	SeedMode bool `mapstructure:"seed_mode"`

	// Comma separated list of peer IDs to keep private (will not be gossiped to
	// other peers)
	PrivatePeerIDs string `mapstructure:"private_peer_ids"`

	// Toggle to disable guard against peers connecting from the same ip.
	AllowDuplicateIP bool `mapstructure:"allow_duplicate_ip"`

	// Peer connection configuration.
	HandshakeTimeout time.Duration `mapstructure:"handshake_timeout"`
	DialTimeout      time.Duration `mapstructure:"dial_timeout"`

	// Testing params.
	// Force dial to fail
	TestDialFail bool `mapstructure:"test_dial_fail"`
	// FUzz connection
	TestFuzz       bool            `mapstructure:"test_fuzz"`
	TestFuzzConfig *FuzzConnConfig `mapstructure:"test_fuzz_config"`
}

// DefaultP2PConfig returns a default configuration for the peer-to-peer layer
func DefaultP2PConfig() *P2PConfig {
	return &P2PConfig{
		ListenAddress:                "tcp://0.0.0.0:26656",
		ExternalAddress:              "",
		AddrBook:                     defaultAddrBookPath,
		AddrBookStrict:               true,
		MaxNumInboundPeers:           40,
		MaxNumOutboundPeers:          10,
		PersistentPeersMaxDialPeriod: 0 * time.Second,
		FlushThrottleTimeout:         100 * time.Millisecond,
		MaxPacketMsgPayloadSize:      1024,    // 1 kB
		SendRate:                     5120000, // 5 mB/s
		RecvRate:                     5120000, // 5 mB/s
		PexReactor:                   true,
		SeedMode:                     false,
		AllowDuplicateIP:             false,
		HandshakeTimeout:             20 * time.Second,
		DialTimeout:                  3 * time.Second,
		TestDialFail:                 false,
		TestFuzz:                     false,
		TestFuzzConfig:               DefaultFuzzConnConfig(),
	}
}

// TestP2PConfig returns a configuration for testing the peer-to-peer layer
func TestP2PConfig() *P2PConfig {
	cfg := DefaultP2PConfig()
	cfg.ListenAddress = "tcp://127.0.0.1:36656"
	cfg.FlushThrottleTimeout = 10 * time.Millisecond
	cfg.AllowDuplicateIP = true
	return cfg
}

// AddrBookFile returns the full path to the address book
func (cfg *P2PConfig) AddrBookFile() string {
	return rootify(cfg.AddrBook, cfg.RootDir)
}

// ValidateBasic performs basic validation (checking param bounds, etc.) and
// returns an error if any check fails.
func (cfg *P2PConfig) ValidateBasic() error {
	if cfg.MaxNumInboundPeers < 0 {
		return errors.New("max_num_inbound_peers can't be negative")
	}
	if cfg.MaxNumOutboundPeers < 0 {
		return errors.New("max_num_outbound_peers can't be negative")
	}
	if cfg.FlushThrottleTimeout < 0 {
		return errors.New("flush_throttle_timeout can't be negative")
	}
	if cfg.PersistentPeersMaxDialPeriod < 0 {
		return errors.New("persistent_peers_max_dial_period can't be negative")
	}
	if cfg.MaxPacketMsgPayloadSize < 0 {
		return errors.New("max_packet_msg_payload_size can't be negative")
	}
	if cfg.SendRate < 0 {
		return errors.New("send_rate can't be negative")
	}
	if cfg.RecvRate < 0 {
		return errors.New("recv_rate can't be negative")
	}
	return nil
}

// FuzzConnConfig is a FuzzedConnection configuration.
type FuzzConnConfig struct {
	Mode         int
	MaxDelay     time.Duration
	ProbDropRW   float64
	ProbDropConn float64
	ProbSleep    float64
}

// DefaultFuzzConnConfig returns the default config.
func DefaultFuzzConnConfig() *FuzzConnConfig {
	return &FuzzConnConfig{
		Mode:         FuzzModeDrop,
		MaxDelay:     3 * time.Second,
		ProbDropRW:   0.2,
		ProbDropConn: 0.00,
		ProbSleep:    0.00,
	}
}

//-----------------------------------------------------------------------------
// MempoolConfig

// MempoolConfig defines the configuration options for the CometBFT mempool
type MempoolConfig struct {
	// Mempool version to use:
	//  1) "v0" - (default) FIFO mempool.
	//  2) "v1" - prioritized mempool (deprecated; will be removed in the next release).
	Version string `mapstructure:"version"`

	// The type of mempool for this node to use.
	//
	//  Possible types:
	//  - "flood" : concurrent linked list mempool with flooding gossip protocol
	//  (default)
	//  - "nop"   : nop-mempool (short for no operation; the ABCI app is
	//  responsible for storing, disseminating and proposing txs).
	//  "create_empty_blocks=false" is not supported.
	Type string `mapstructure:"type"`

	// RootDir is the root directory for all data. This should be configured via
	// the $CMTHOME env variable or --home cmd flag rather than overriding this
	// struct field.
	RootDir string `mapstructure:"home"`
	// Recheck (default: true) defines whether CometBFT should recheck the
	// validity for all remaining transaction in the mempool after a block.
	// Since a block affects the application state, some transactions in the
	// mempool may become invalid. If this does not apply to your application,
	// you can disable rechecking.
	Recheck bool `mapstructure:"recheck"`
	// Broadcast (default: true) defines whether the mempool should relay
	// transactions to other peers. Setting this to false will stop the mempool
	// from relaying transactions to other peers until they are included in a
	// block. In other words, if Broadcast is disabled, only the peer you send
	// the tx to will see it until it is included in a block.
	Broadcast bool `mapstructure:"broadcast"`
	// WalPath (default: "") configures the location of the Write Ahead Log
	// (WAL) for the mempool. The WAL is disabled by default. To enable, set
	// WalPath to where you want the WAL to be written (e.g.
	// "data/mempool.wal").
	WalPath string `mapstructure:"wal_dir"`
	// Maximum number of transactions in the mempool
	Size int `mapstructure:"size"`
	// Limit the total size of all txs in the mempool.
	// This only accounts for raw transactions (e.g. given 1MB transactions and
	// max_txs_bytes=5MB, mempool will only accept 5 transactions).
	MaxTxsBytes int64 `mapstructure:"max_txs_bytes"`
	// Size of the cache (used to filter transactions we saw earlier) in transactions
	CacheSize int `mapstructure:"cache_size"`
	// Do not remove invalid transactions from the cache (default: false)
	// Set to true if it's not possible for any invalid transaction to become
	// valid again in the future.
	KeepInvalidTxsInCache bool `mapstructure:"keep-invalid-txs-in-cache"`
	// Maximum size of a single transaction
	// NOTE: the max size of a tx transmitted over the network is {max_tx_bytes}.
	MaxTxBytes int `mapstructure:"max_tx_bytes"`
	// Maximum size of a batch of transactions to send to a peer
	// Including space needed by encoding (one varint per transaction).
	// XXX: Unused due to https://github.com/tendermint/tendermint/issues/5796
	MaxBatchBytes int `mapstructure:"max_batch_bytes"`
	// Experimental parameters to limit gossiping txs to up to the specified number of peers.
	// This feature is only available for the default mempool (version config set to "v0").
	// We use two independent upper values for persistent and non-persistent peers.
	// Unconditional peers are not affected by this feature.
	// If we are connected to more than the specified number of persistent peers, only send txs to
	// ExperimentalMaxGossipConnectionsToPersistentPeers of them. If one of those
	// persistent peers disconnects, activate another persistent peer.
	// Similarly for non-persistent peers, with an upper limit of
	// ExperimentalMaxGossipConnectionsToNonPersistentPeers.
	// If set to 0, the feature is disabled for the corresponding group of peers, that is, the
	// number of active connections to that group of peers is not bounded.
	// For non-persistent peers, if enabled, a value of 10 is recommended based on experimental
	// performance results using the default P2P configuration.
	ExperimentalMaxGossipConnectionsToPersistentPeers    int `mapstructure:"experimental_max_gossip_connections_to_persistent_peers"`
	ExperimentalMaxGossipConnectionsToNonPersistentPeers int `mapstructure:"experimental_max_gossip_connections_to_non_persistent_peers"`

	// TTLDuration, if non-zero, defines the maximum amount of time a transaction
	// can exist for in the mempool.
	//
	// Note, if TTLNumBlocks is also defined, a transaction will be removed if it
	// has existed in the mempool at least TTLNumBlocks number of blocks or if it's
	// insertion time into the mempool is beyond TTLDuration.
	//
	// Deprecated: Only used by priority mempool, which will be removed in the
	// next major release.
	TTLDuration time.Duration `mapstructure:"ttl-duration"`

	// TTLNumBlocks, if non-zero, defines the maximum number of blocks a transaction
	// can exist for in the mempool.
	//
	// Note, if TTLDuration is also defined, a transaction will be removed if it
	// has existed in the mempool at least TTLNumBlocks number of blocks or if
	// it's insertion time into the mempool is beyond TTLDuration.
	//
	// Deprecated: Only used by priority mempool, which will be removed in the
	// next major release.
	TTLNumBlocks int64 `mapstructure:"ttl-num-blocks"`
}

// DefaultMempoolConfig returns a default configuration for the CometBFT mempool
func DefaultMempoolConfig() *MempoolConfig {
	return &MempoolConfig{
		Type:      MempoolTypeFlood,
		Version:   MempoolV0,
		Recheck:   true,
		Broadcast: true,
		WalPath:   "",
		// Each signature verification takes .5ms, Size reduced until we implement
		// ABCI Recheck
		Size:        5000,
		MaxTxsBytes: 1024 * 1024 * 1024, // 1GB
		CacheSize:   10000,
		MaxTxBytes:  1024 * 1024, // 1MB
		ExperimentalMaxGossipConnectionsToNonPersistentPeers: 0,
		ExperimentalMaxGossipConnectionsToPersistentPeers:    0,
		TTLDuration:  0 * time.Second,
		TTLNumBlocks: 0,
	}
}

// TestMempoolConfig returns a configuration for testing the CometBFT mempool
func TestMempoolConfig() *MempoolConfig {
	cfg := DefaultMempoolConfig()
	cfg.CacheSize = 1000
	return cfg
}

// WalDir returns the full path to the mempool's write-ahead log
func (cfg *MempoolConfig) WalDir() string {
	return rootify(cfg.WalPath, cfg.RootDir)
}

// WalEnabled returns true if the WAL is enabled.
func (cfg *MempoolConfig) WalEnabled() bool {
	return cfg.WalPath != ""
}

// ValidateBasic performs basic validation (checking param bounds, etc.) and
// returns an error if any check fails.
func (cfg *MempoolConfig) ValidateBasic() error {
	switch cfg.Type {
	case MempoolTypeFlood, MempoolTypeNop:
	case "": // allow empty string to be backwards compatible
	default:
		return fmt.Errorf("unknown mempool type: %q", cfg.Type)
	}
	if cfg.Size < 0 {
		return errors.New("size can't be negative")
	}
	if cfg.MaxTxsBytes < 0 {
		return errors.New("max_txs_bytes can't be negative")
	}
	if cfg.CacheSize < 0 {
		return errors.New("cache_size can't be negative")
	}
	if cfg.MaxTxBytes < 0 {
		return errors.New("max_tx_bytes can't be negative")
	}
	if cfg.ExperimentalMaxGossipConnectionsToPersistentPeers < 0 {
		return errors.New("experimental_max_gossip_connections_to_persistent_peers can't be negative")
	}
	if cfg.ExperimentalMaxGossipConnectionsToNonPersistentPeers < 0 {
		return errors.New("experimental_max_gossip_connections_to_non_persistent_peers can't be negative")
	}
	return nil
}

//-----------------------------------------------------------------------------
// StateSyncConfig

// StateSyncConfig defines the configuration for the CometBFT state sync service
type StateSyncConfig struct {
	Enable              bool          `mapstructure:"enable"`
	TempDir             string        `mapstructure:"temp_dir"`
	RPCServers          []string      `mapstructure:"rpc_servers"`
	TrustPeriod         time.Duration `mapstructure:"trust_period"`
	TrustHeight         int64         `mapstructure:"trust_height"`
	TrustHash           string        `mapstructure:"trust_hash"`
	DiscoveryTime       time.Duration `mapstructure:"discovery_time"`
	ChunkRequestTimeout time.Duration `mapstructure:"chunk_request_timeout"`
	ChunkFetchers       int32         `mapstructure:"chunk_fetchers"`
}

func (cfg *StateSyncConfig) TrustHashBytes() []byte {
	// validated in ValidateBasic, so we can safely panic here
	bytes, err := hex.DecodeString(cfg.TrustHash)
	if err != nil {
		panic(err)
	}
	return bytes
}

// DefaultStateSyncConfig returns a default configuration for the state sync service
func DefaultStateSyncConfig() *StateSyncConfig {
	return &StateSyncConfig{
		TrustPeriod:         168 * time.Hour,
		DiscoveryTime:       15 * time.Second,
		ChunkRequestTimeout: 10 * time.Second,
		ChunkFetchers:       4,
	}
}

// TestStateSyncConfig returns a default configuration for the state sync service
func TestStateSyncConfig() *StateSyncConfig {
	return DefaultStateSyncConfig()
}

// ValidateBasic performs basic validation.
func (cfg *StateSyncConfig) ValidateBasic() error {
	if cfg.Enable {
		if len(cfg.RPCServers) == 0 {
			return errors.New("rpc_servers is required")
		}

		if len(cfg.RPCServers) < 2 {
			return errors.New("at least two rpc_servers entries is required")
		}

		for _, server := range cfg.RPCServers {
			if len(server) == 0 {
				return errors.New("found empty rpc_servers entry")
			}
		}

		if cfg.DiscoveryTime != 0 && cfg.DiscoveryTime < 5*time.Second {
			return errors.New("discovery time must be 0s or greater than five seconds")
		}

		if cfg.TrustPeriod <= 0 {
			return errors.New("trusted_period is required")
		}

		if cfg.TrustHeight <= 0 {
			return errors.New("trusted_height is required")
		}

		if len(cfg.TrustHash) == 0 {
			return errors.New("trusted_hash is required")
		}

		_, err := hex.DecodeString(cfg.TrustHash)
		if err != nil {
			return fmt.Errorf("invalid trusted_hash: %w", err)
		}

		if cfg.ChunkRequestTimeout < 5*time.Second {
			return errors.New("chunk_request_timeout must be at least 5 seconds")
		}

		if cfg.ChunkFetchers <= 0 {
			return errors.New("chunk_fetchers is required")
		}
	}

	return nil
}

//-----------------------------------------------------------------------------
// BlockSyncConfig

// BlockSyncConfig (formerly known as FastSync) defines the configuration for the CometBFT block sync service
type BlockSyncConfig struct {
	Version string `mapstructure:"version"`
}

// DefaultBlockSyncConfig returns a default configuration for the block sync service
func DefaultBlockSyncConfig() *BlockSyncConfig {
	return &BlockSyncConfig{
		Version: "v0",
	}
}

// TestBlockSyncConfig returns a default configuration for the block sync.
func TestBlockSyncConfig() *BlockSyncConfig {
	return DefaultBlockSyncConfig()
}

// ValidateBasic performs basic validation.
func (cfg *BlockSyncConfig) ValidateBasic() error {
	switch cfg.Version {
	case "v0":
		return nil
	case "v1", "v2":
		return fmt.Errorf("blocksync version %s has been deprecated. Please use v0 instead", cfg.Version)
	default:
		return fmt.Errorf("unknown blocksync version %s", cfg.Version)
	}
}

//-----------------------------------------------------------------------------
// ConsensusConfig

// ConsensusConfig defines the configuration for the Tendermint consensus algorithm, adopted by CometBFT,
// including timeouts and details about the WAL and the block structure.
type ConsensusConfig struct {
	RootDir string `mapstructure:"home"`
	WalPath string `mapstructure:"wal_file"`
	walFile string // overrides WalPath if set

	// How long we wait for a proposal block before prevoting nil
	TimeoutPropose time.Duration `mapstructure:"timeout_propose"`
	// How much timeout_propose increases with each round
	TimeoutProposeDelta time.Duration `mapstructure:"timeout_propose_delta"`
	// How long we wait after receiving +2/3 prevotes for “anything” (ie. not a single block or nil)
	TimeoutPrevote time.Duration `mapstructure:"timeout_prevote"`
	// How much the timeout_prevote increases with each round
	TimeoutPrevoteDelta time.Duration `mapstructure:"timeout_prevote_delta"`
	// How long we wait after receiving +2/3 precommits for “anything” (ie. not a single block or nil)
	TimeoutPrecommit time.Duration `mapstructure:"timeout_precommit"`
	// How much the timeout_precommit increases with each round
	TimeoutPrecommitDelta time.Duration `mapstructure:"timeout_precommit_delta"`
	// How long we wait after committing a block, before starting on the new
	// height (this gives us a chance to receive some more precommits, even
	// though we already have +2/3).
	// NOTE: when modifying, make sure to update time_iota_ms genesis parameter
	TimeoutCommit time.Duration `mapstructure:"timeout_commit"`

	// Make progress as soon as we have all the precommits (as if TimeoutCommit = 0)
	SkipTimeoutCommit bool `mapstructure:"skip_timeout_commit"`

	// EmptyBlocks mode and possible interval between empty blocks
	CreateEmptyBlocks         bool          `mapstructure:"create_empty_blocks"`
	CreateEmptyBlocksInterval time.Duration `mapstructure:"create_empty_blocks_interval"`

	// Reactor sleep duration parameters
	PeerGossipSleepDuration     time.Duration `mapstructure:"peer_gossip_sleep_duration"`
	PeerQueryMaj23SleepDuration time.Duration `mapstructure:"peer_query_maj23_sleep_duration"`

	DoubleSignCheckHeight int64 `mapstructure:"double_sign_check_height"`
}

// DefaultConsensusConfig returns a default configuration for the consensus service
func DefaultConsensusConfig() *ConsensusConfig {
	return &ConsensusConfig{
		WalPath:                     filepath.Join(defaultDataDir, "cs.wal", "wal"),
		TimeoutPropose:              3000 * time.Millisecond,
		TimeoutProposeDelta:         500 * time.Millisecond,
		TimeoutPrevote:              1000 * time.Millisecond,
		TimeoutPrevoteDelta:         500 * time.Millisecond,
		TimeoutPrecommit:            1000 * time.Millisecond,
		TimeoutPrecommitDelta:       500 * time.Millisecond,
		TimeoutCommit:               1000 * time.Millisecond,
		SkipTimeoutCommit:           false,
		CreateEmptyBlocks:           true,
		CreateEmptyBlocksInterval:   0 * time.Second,
		PeerGossipSleepDuration:     100 * time.Millisecond,
		PeerQueryMaj23SleepDuration: 2000 * time.Millisecond,
		DoubleSignCheckHeight:       int64(0),
	}
}

// TestConsensusConfig returns a configuration for testing the consensus service
func TestConsensusConfig() *ConsensusConfig {
	cfg := DefaultConsensusConfig()
	cfg.TimeoutPropose = 40 * time.Millisecond
	cfg.TimeoutProposeDelta = 1 * time.Millisecond
	cfg.TimeoutPrevote = 10 * time.Millisecond
	cfg.TimeoutPrevoteDelta = 1 * time.Millisecond
	cfg.TimeoutPrecommit = 10 * time.Millisecond
	cfg.TimeoutPrecommitDelta = 1 * time.Millisecond
	// NOTE: when modifying, make sure to update time_iota_ms (testGenesisFmt) in toml.go
	cfg.TimeoutCommit = 10 * time.Millisecond
	cfg.SkipTimeoutCommit = true
	cfg.PeerGossipSleepDuration = 5 * time.Millisecond
	cfg.PeerQueryMaj23SleepDuration = 250 * time.Millisecond
	cfg.DoubleSignCheckHeight = int64(0)
	return cfg
}

// WaitForTxs returns true if the consensus should wait for transactions before entering the propose step
func (cfg *ConsensusConfig) WaitForTxs() bool {
	return !cfg.CreateEmptyBlocks || cfg.CreateEmptyBlocksInterval > 0
}

// Propose returns the amount of time to wait for a proposal
func (cfg *ConsensusConfig) Propose(round int32) time.Duration {
	return time.Duration(
		cfg.TimeoutPropose.Nanoseconds()+cfg.TimeoutProposeDelta.Nanoseconds()*int64(round),
	) * time.Nanosecond
}

// Prevote returns the amount of time to wait for straggler votes after receiving any +2/3 prevotes
func (cfg *ConsensusConfig) Prevote(round int32) time.Duration {
	return time.Duration(
		cfg.TimeoutPrevote.Nanoseconds()+cfg.TimeoutPrevoteDelta.Nanoseconds()*int64(round),
	) * time.Nanosecond
}

// Precommit returns the amount of time to wait for straggler votes after receiving any +2/3 precommits
func (cfg *ConsensusConfig) Precommit(round int32) time.Duration {
	return time.Duration(
		cfg.TimeoutPrecommit.Nanoseconds()+cfg.TimeoutPrecommitDelta.Nanoseconds()*int64(round),
	) * time.Nanosecond
}

// Commit returns the amount of time to wait for straggler votes after receiving +2/3 precommits
// for a single block (ie. a commit).
func (cfg *ConsensusConfig) Commit(t time.Time) time.Time {
	return t.Add(cfg.TimeoutCommit)
}

// WalFile returns the full path to the write-ahead log file
func (cfg *ConsensusConfig) WalFile() string {
	if cfg.walFile != "" {
		return cfg.walFile
	}
	return rootify(cfg.WalPath, cfg.RootDir)
}

// SetWalFile sets the path to the write-ahead log file
func (cfg *ConsensusConfig) SetWalFile(walFile string) {
	cfg.walFile = walFile
}

// ValidateBasic performs basic validation (checking param bounds, etc.) and
// returns an error if any check fails.
func (cfg *ConsensusConfig) ValidateBasic() error {
	if cfg.TimeoutPropose < 0 {
		return errors.New("timeout_propose can't be negative")
	}
	if cfg.TimeoutProposeDelta < 0 {
		return errors.New("timeout_propose_delta can't be negative")
	}
	if cfg.TimeoutPrevote < 0 {
		return errors.New("timeout_prevote can't be negative")
	}
	if cfg.TimeoutPrevoteDelta < 0 {
		return errors.New("timeout_prevote_delta can't be negative")
	}
	if cfg.TimeoutPrecommit < 0 {
		return errors.New("timeout_precommit can't be negative")
	}
	if cfg.TimeoutPrecommitDelta < 0 {
		return errors.New("timeout_precommit_delta can't be negative")
	}
	if cfg.TimeoutCommit < 0 {
		return errors.New("timeout_commit can't be negative")
	}
	if cfg.CreateEmptyBlocksInterval < 0 {
		return errors.New("create_empty_blocks_interval can't be negative")
	}
	if cfg.PeerGossipSleepDuration < 0 {
		return errors.New("peer_gossip_sleep_duration can't be negative")
	}
	if cfg.PeerQueryMaj23SleepDuration < 0 {
		return errors.New("peer_query_maj23_sleep_duration can't be negative")
	}
	if cfg.DoubleSignCheckHeight < 0 {
		return errors.New("double_sign_check_height can't be negative")
	}
	return nil
}

//-----------------------------------------------------------------------------
// StorageConfig

// StorageConfig allows more fine-grained control over certain storage-related
// behavior.
type StorageConfig struct {
	// Set to false to ensure ABCI responses are persisted. ABCI responses are
	// required for `/block_results` RPC queries, and to reindex events in the
	// command-line tool.
	DiscardABCIResponses bool `mapstructure:"discard_abci_responses"`
	// Configuration related to storage pruning.
	Pruning *PruningConfig `mapstructure:"pruning"`
}

// DefaultStorageConfig returns the default configuration options relating to
// CometBFT storage optimization.
func DefaultStorageConfig() *StorageConfig {
	return &StorageConfig{
		DiscardABCIResponses: false,
		Pruning:              DefaultPruningConfig(),
	}
}

// TestStorageConfig returns storage configuration that can be used for
// testing.
func TestStorageConfig() *StorageConfig {
	return &StorageConfig{
		DiscardABCIResponses: false,
		Pruning:              TestPruningConfig(),
	}
}

func (cfg *StorageConfig) ValidateBasic() error {
	if err := cfg.Pruning.ValidateBasic(); err != nil {
		return fmt.Errorf("error in [pruning] section: %w", err)
	}
	return nil
}

// -----------------------------------------------------------------------------
// TxIndexConfig
// Remember that Event has the following structure:
// type: [
//
//	key: value,
//	...
//
// ]
//
// CompositeKeys are constructed by `type.key`
// TxIndexConfig defines the configuration for the transaction indexer,
// including composite keys to index.
type TxIndexConfig struct {
	// What indexer to use for transactions
	//
	// Options:
	//   1) "null"
	//   2) "kv" (default) - the simplest possible indexer,
	//      backed by key-value storage (defaults to levelDB; see DBBackend).
	//   3) "psql" - the indexer services backed by PostgreSQL.
	Indexer string `mapstructure:"indexer"`

	// The PostgreSQL connection configuration, the connection format:
	// postgresql://<user>:<password>@<host>:<port>/<db>?<opts>
	PsqlConn string `mapstructure:"psql-conn"`
}

// DefaultTxIndexConfig returns a default configuration for the transaction indexer.
func DefaultTxIndexConfig() *TxIndexConfig {
	return &TxIndexConfig{
		Indexer: "kv",
	}
}

// TestTxIndexConfig returns a default configuration for the transaction indexer.
func TestTxIndexConfig() *TxIndexConfig {
	return DefaultTxIndexConfig()
}

//-----------------------------------------------------------------------------
// InstrumentationConfig

// InstrumentationConfig defines the configuration for metrics reporting.
type InstrumentationConfig struct {
	// When true, Prometheus metrics are served under /metrics on
	// PrometheusListenAddr.
	// Check out the documentation for the list of available metrics.
	Prometheus bool `mapstructure:"prometheus"`

	// Address to listen for Prometheus collector(s) connections.
	PrometheusListenAddr string `mapstructure:"prometheus_listen_addr"`

	// Maximum number of simultaneous connections.
	// If you want to accept a larger number than the default, make sure
	// you increase your OS limits.
	// 0 - unlimited.
	MaxOpenConnections int `mapstructure:"max_open_connections"`

	// Instrumentation namespace.
	Namespace string `mapstructure:"namespace"`
}

// DefaultInstrumentationConfig returns a default configuration for metrics
// reporting.
func DefaultInstrumentationConfig() *InstrumentationConfig {
	return &InstrumentationConfig{
		Prometheus:           false,
		PrometheusListenAddr: ":26660",
		MaxOpenConnections:   3,
		Namespace:            "cometbft",
	}
}

// TestInstrumentationConfig returns a default configuration for metrics
// reporting.
func TestInstrumentationConfig() *InstrumentationConfig {
	return DefaultInstrumentationConfig()
}

// ValidateBasic performs basic validation (checking param bounds, etc.) and
// returns an error if any check fails.
func (cfg *InstrumentationConfig) ValidateBasic() error {
	if cfg.MaxOpenConnections < 0 {
		return errors.New("max_open_connections can't be negative")
	}
	return nil
}

//-----------------------------------------------------------------------------
// Utils

// helper function to make config creation independent of root dir
func rootify(path, root string) string {
	if filepath.IsAbs(path) {
		return path
	}
	return filepath.Join(root, path)
}

//-----------------------------------------------------------------------------
// Moniker

var defaultMoniker = getDefaultMoniker()

// getDefaultMoniker returns a default moniker, which is the host name. If runtime
// fails to get the host name, "anonymous" will be returned.
func getDefaultMoniker() string {
	moniker, err := os.Hostname()
	if err != nil {
		moniker = "anonymous"
	}
	return moniker
}

//-----------------------------------------------------------------------------
// PruningConfig

type PruningConfig struct {
	// The time period between automated background pruning operations.
	Interval time.Duration `mapstructure:"period"`
	// Data companion-related pruning configuration.
	DataCompanion *DataCompanionPruningConfig `mapstructure:"data_companion"`
}

func DefaultPruningConfig() *PruningConfig {
	return &PruningConfig{
		Interval:      DefaultPruningInterval,
		DataCompanion: DefaultDataCompanionPruningConfig(),
	}
}

func TestPruningConfig() *PruningConfig {
	return &PruningConfig{
		Interval:      DefaultPruningInterval,
		DataCompanion: TestDataCompanionPruningConfig(),
	}
}

func (cfg *PruningConfig) ValidateBasic() error {
	if cfg.Interval <= 0 {
		return errors.New("interval must be > 0")
	}
	if err := cfg.DataCompanion.ValidateBasic(); err != nil {
		return fmt.Errorf("error in [data_companion] section: %w", err)
	}
	return nil
}

//-----------------------------------------------------------------------------
// DataCompanionPruningConfig

type DataCompanionPruningConfig struct {
	// Whether automatic pruning respects values set by the data companion.
	// Disabled by default. All other parameters in this section are ignored
	// when this is disabled.
	//
	// If disabled, only the application retain height will influence block
	// pruning (but not block results pruning). Only enabling this at a later
	// stage will potentially mean that blocks below the application-set retain
	// height at the time will not be available to the data companion.
	Enabled bool `mapstructure:"enabled"`
	// The initial value for the data companion block retain height if the data
	// companion has not yet explicitly set one. If the data companion has
	// already set a block retain height, this is ignored.
	InitialBlockRetainHeight int64 `mapstructure:"initial_block_retain_height"`
	// The initial value for the data companion block results retain height if
	// the data companion has not yet explicitly set one. If the data companion
	// has already set a block results retain height, this is ignored.
	InitialBlockResultsRetainHeight int64 `mapstructure:"initial_block_results_retain_height"`
}

func DefaultDataCompanionPruningConfig() *DataCompanionPruningConfig {
	return &DataCompanionPruningConfig{
		Enabled:                         false,
		InitialBlockRetainHeight:        0,
		InitialBlockResultsRetainHeight: 0,
	}
}

func TestDataCompanionPruningConfig() *DataCompanionPruningConfig {
	return &DataCompanionPruningConfig{
		Enabled:                         false,
		InitialBlockRetainHeight:        0,
		InitialBlockResultsRetainHeight: 0,
	}
}

func (cfg *DataCompanionPruningConfig) ValidateBasic() error {
	if !cfg.Enabled {
		return nil
	}
	if cfg.InitialBlockRetainHeight < 0 {
		return errors.New("initial_block_retain_height cannot be negative")
	}
	if cfg.InitialBlockResultsRetainHeight < 0 {
		return errors.New("initial_block_results_retain_height cannot be negative")
	}
	return nil
}<|MERGE_RESOLUTION|>--- conflicted
+++ resolved
@@ -26,15 +26,12 @@
 
 	// Mempool versions. V1 is prioritized mempool (deprecated), v0 is regular mempool.
 	// Default is v0.
-	MempoolV0 = "v0"
-	MempoolV1 = "v1"
-<<<<<<< HEAD
+	MempoolV0              = "v0"
+	MempoolV1              = "v1"
 	DefaultPruningInterval = 10 * time.Second
-=======
 
 	MempoolTypeFlood = "flood"
 	MempoolTypeNop   = "nop"
->>>>>>> d0b139e8
 )
 
 // NOTE: Most of the structs & relevant comments + the
