--- conflicted
+++ resolved
@@ -408,25 +408,6 @@
 	if cfg.MaxOpenConnections < 0 {
 		return cmterrors.ErrNegativeField{Field: "max_open_connections"}
 	}
-<<<<<<< HEAD
-=======
-	if cfg.MaxSubscriptionClients < 0 {
-		return cmterrors.ErrNegativeField{Field: "max_subscription_clients"}
-
-	}
-	if cfg.MaxSubscriptionsPerClient < 0 {
-		return cmterrors.ErrNegativeField{Field: "max_subscriptions_per_client"}
-	}
-	if cfg.SubscriptionBufferSize < minSubscriptionBufferSize {
-		return ErrSubscriptionBufferSizeInvalid
-	}
-	if cfg.WebSocketWriteBufferSize < cfg.SubscriptionBufferSize {
-		return fmt.Errorf(
-			"experimental_websocket_write_buffer_size must be >= experimental_subscription_buffer_size (%d)",
-			cfg.SubscriptionBufferSize,
-		)
-	}
->>>>>>> 810b47da
 	if cfg.TimeoutBroadcastTxCommit < 0 {
 		return cmterrors.ErrNegativeField{Field: "timeout_broadcast_tx_commit"}
 	}
