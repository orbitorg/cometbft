--- conflicted
+++ resolved
@@ -80,14 +80,8 @@
 		// instead of 0.
 		storeHeight, err = blockExec.Store().GetOfflineStateSyncHeight()
 		if err != nil && err.Error() != "value empty" {
-<<<<<<< HEAD
-			panic(fmt.Sprintf("failed to retrieve statesynced height from store %s", err))
-		}
-
-=======
 			panic(fmt.Sprintf("failed to retrieve statesynced height from store %s; expected state store height to be %v", err, state.LastBlockHeight))
 		}
->>>>>>> 4f52faf0
 	}
 	if state.LastBlockHeight != storeHeight {
 		panic(fmt.Sprintf("state (%v) and store (%v) height mismatch, stores were left in an inconsistent state", state.LastBlockHeight,
